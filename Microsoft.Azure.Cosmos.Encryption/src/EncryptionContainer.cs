﻿//------------------------------------------------------------
// Copyright (c) Microsoft Corporation.  All rights reserved.
//------------------------------------------------------------

namespace Microsoft.Azure.Cosmos.Encryption
{
    using System;
    using System.Collections.Generic;
    using System.Diagnostics;
    using System.IO;
    using System.Linq;
    using System.Threading;
    using System.Threading.Tasks;
    using Microsoft.Azure.Cosmos;

    internal sealed class EncryptionContainer : Container, IDisposable
    {
        private readonly Container container;
        private readonly CosmosSerializer cosmosSerializer;
        internal Encryptor encryptor;
        internal CosmosResponseFactory responseFactory;
        private bool isDisposed = false;

        /// <summary>
        /// All the operations / requests for exercising client-side encryption functionality need to be made using this EncryptionContainer instance.
        /// </summary>
        /// <param name="container">Regular cosmos container.</param>
        /// <param name="encryptor">Provider that allows encrypting and decrypting data.</param>
        public EncryptionContainer(
            Container container,
            Encryptor encryptor)
        {
            this.container = container ?? throw new ArgumentNullException(nameof(container));
            this.encryptor = encryptor ?? throw new ArgumentNullException(nameof(encryptor));
            this.responseFactory = this.Database.Client.ResponseFactory;
            this.cosmosSerializer = this.Database.Client.ClientOptions.Serializer;
        }

        public override string Id => this.container.Id;

        public override Conflicts Conflicts => this.container.Conflicts;

        public override Scripts.Scripts Scripts => this.container.Scripts;

        public override Database Database => this.container.Database;

        public override async Task<ItemResponse<T>> CreateItemAsync<T>(
            T item,
            PartitionKey? partitionKey = null,
            ItemRequestOptions requestOptions = null,
            CancellationToken cancellationToken = default)
        {
            this.ThrowIfDisposed();

            if (item == null)
            {
                throw new ArgumentNullException(nameof(item));
            }

            if (requestOptions is EncryptionItemRequestOptions encryptionItemRequestOptions &&
                encryptionItemRequestOptions.EncryptionOptions != null)
            {
                if (partitionKey == null)
                {
                    throw new NotSupportedException($"{nameof(partitionKey)} cannot be null for operations using {nameof(EncryptionContainer)}.");
                }

                using (Stream itemStream = this.cosmosSerializer.ToStream<T>(item))
                using (ResponseMessage responseMessage = await this.CreateItemStreamAsync(
                    itemStream,
                    partitionKey.Value,
                    requestOptions,
                    cancellationToken))
                {
                    return this.responseFactory.CreateItemResponse<T>(responseMessage);
                }
            }
            else
            {
                return await this.container.CreateItemAsync<T>(
                    item,
                    partitionKey,
                    requestOptions,
                    cancellationToken);
            }
        }

        public override async Task<ResponseMessage> CreateItemStreamAsync(
            Stream streamPayload,
            PartitionKey partitionKey,
            ItemRequestOptions requestOptions = null,
            CancellationToken cancellationToken = default)
        {
            this.ThrowIfDisposed();

            if (streamPayload == null)
            {
                throw new ArgumentNullException(nameof(streamPayload));
            }

            CosmosDiagnosticsContext diagnosticsContext = CosmosDiagnosticsContext.Create(requestOptions);
            using (diagnosticsContext.CreateScope("CreateItemStream"))
            {
                if (requestOptions is EncryptionItemRequestOptions encryptionItemRequestOptions &&
                    encryptionItemRequestOptions.EncryptionOptions != null)
                {
                    streamPayload = await EncryptionProcessor.EncryptAsync(
                        streamPayload,
                        this.encryptor,
                        encryptionItemRequestOptions.EncryptionOptions,
                        diagnosticsContext,
                        cancellationToken);

                    ResponseMessage responseMessage = await this.container.CreateItemStreamAsync(
                        streamPayload,
                        partitionKey,
                        requestOptions,
                        cancellationToken);

                    responseMessage.Content = await this.DecryptResponseAsync(
                        responseMessage.Content,
                        encryptionItemRequestOptions.DecryptionResultHandler,
                        diagnosticsContext,
                        cancellationToken);

                    return responseMessage;
                }
                else
                {
                    return await this.container.CreateItemStreamAsync(
                        streamPayload,
                        partitionKey,
                        requestOptions,
                        cancellationToken);
                }
            }
        }

        public override Task<ItemResponse<T>> DeleteItemAsync<T>(
            string id,
            PartitionKey partitionKey,
            ItemRequestOptions requestOptions = null,
            CancellationToken cancellationToken = default)
        {
            this.ThrowIfDisposed();

            return this.container.DeleteItemAsync<T>(
                id,
                partitionKey,
                requestOptions,
                cancellationToken);
        }

        public override Task<ResponseMessage> DeleteItemStreamAsync(
            string id,
            PartitionKey partitionKey,
            ItemRequestOptions requestOptions = null,
            CancellationToken cancellationToken = default)
        {
            this.ThrowIfDisposed();

            return this.container.DeleteItemStreamAsync(
                id,
                partitionKey,
                requestOptions,
                cancellationToken);
        }

        public async override Task<ItemResponse<T>> ReadItemAsync<T>(
            string id,
            PartitionKey partitionKey,
            ItemRequestOptions requestOptions = null,
            CancellationToken cancellationToken = default)
        {
            this.ThrowIfDisposed();

            using (ResponseMessage responseMessage = await this.ReadItemStreamAsync(
                id,
                partitionKey,
                requestOptions,
                cancellationToken))
            {
                return this.responseFactory.CreateItemResponse<T>(responseMessage);
            }
        }

        public async override Task<ResponseMessage> ReadItemStreamAsync(
            string id,
            PartitionKey partitionKey,
            ItemRequestOptions requestOptions = null,
            CancellationToken cancellationToken = default)
        {
            this.ThrowIfDisposed();

            CosmosDiagnosticsContext diagnosticsContext = CosmosDiagnosticsContext.Create(requestOptions);
            using (diagnosticsContext.CreateScope("ReadItemStream"))
            {
                ResponseMessage responseMessage = await this.container.ReadItemStreamAsync(
                    id,
                    partitionKey,
                    requestOptions,
                    cancellationToken);

                Action<DecryptionResult> decryptionErroHandler = null;
                if (requestOptions is EncryptionItemRequestOptions encryptionItemRequestOptions)
                {
                    decryptionErroHandler = encryptionItemRequestOptions.DecryptionResultHandler;
                }

                responseMessage.Content = await this.DecryptResponseAsync(
                    responseMessage.Content,
                    decryptionErroHandler,
                    diagnosticsContext,
                    cancellationToken);

                return responseMessage;
            }
        }

        public async override Task<ItemResponse<T>> ReplaceItemAsync<T>(
            T item,
            string id,
            PartitionKey? partitionKey = null,
            ItemRequestOptions requestOptions = null,
            CancellationToken cancellationToken = default)
        {
            this.ThrowIfDisposed();

            if (id == null)
            {
                throw new ArgumentNullException(nameof(id));
            }

            if (item == null)
            {
                throw new ArgumentNullException(nameof(item));
            }

            if (requestOptions is EncryptionItemRequestOptions encryptionItemRequestOptions &&
                encryptionItemRequestOptions.EncryptionOptions != null)
            {
                if (partitionKey == null)
                {
                    throw new NotSupportedException($"{nameof(partitionKey)} cannot be null for operations using {nameof(EncryptionContainer)}.");
                }

                using (Stream itemStream = this.cosmosSerializer.ToStream<T>(item))
                using (ResponseMessage responseMessage = await this.ReplaceItemStreamAsync(
                    itemStream,
                    id,
                    partitionKey.Value,
                    requestOptions,
                    cancellationToken))
                {
                    return this.responseFactory.CreateItemResponse<T>(responseMessage);
                }
            }
            else
            {
                return await this.container.ReplaceItemAsync(
                    item,
                    id,
                    partitionKey,
                    requestOptions,
                    cancellationToken);
            }
        }

        public async override Task<ResponseMessage> ReplaceItemStreamAsync(
            Stream streamPayload,
            string id,
            PartitionKey partitionKey,
            ItemRequestOptions requestOptions = null,
            CancellationToken cancellationToken = default)
        {
            this.ThrowIfDisposed();

            if (id == null)
            {
                throw new ArgumentNullException(nameof(id));
            }

            if (streamPayload == null)
            {
                throw new ArgumentNullException(nameof(streamPayload));
            }

            CosmosDiagnosticsContext diagnosticsContext = CosmosDiagnosticsContext.Create(requestOptions);
            using (diagnosticsContext.CreateScope("ReplaceItemStream"))
            {
                if (requestOptions is EncryptionItemRequestOptions encryptionItemRequestOptions &&
                    encryptionItemRequestOptions.EncryptionOptions != null)
                {
                    if (partitionKey == null)
                    {
                        throw new NotSupportedException($"{nameof(partitionKey)} cannot be null for operations using {nameof(EncryptionContainer)}.");
                    }

                    streamPayload = await EncryptionProcessor.EncryptAsync(
                        streamPayload,
                        this.encryptor,
                        encryptionItemRequestOptions.EncryptionOptions,
                        diagnosticsContext,
                        cancellationToken);

                    ResponseMessage responseMessage = await this.container.ReplaceItemStreamAsync(streamPayload,
                        id,
                        partitionKey,
                        requestOptions,
                        cancellationToken);

                    responseMessage.Content = await this.DecryptResponseAsync(
                        responseMessage.Content,
                        encryptionItemRequestOptions.DecryptionResultHandler,
                        diagnosticsContext,
                        cancellationToken);

                    return responseMessage;
                }
                else
                {
                    return await this.container.ReplaceItemStreamAsync(streamPayload,
                        id,
                        partitionKey,
                        requestOptions,
                        cancellationToken);
                }
            }
        }

        public async override Task<ItemResponse<T>> UpsertItemAsync<T>(
            T item,
            PartitionKey? partitionKey = null,
            ItemRequestOptions requestOptions = null,
            CancellationToken cancellationToken = default)
        {
            this.ThrowIfDisposed();

            if (item == null)
            {
                throw new ArgumentNullException(nameof(item));
            }

            if (requestOptions is EncryptionItemRequestOptions encryptionItemRequestOptions)
            {
                if (partitionKey == null)
                {
                    throw new NotSupportedException($"{nameof(partitionKey)} cannot be null for operations using {nameof(EncryptionContainer)}.");
                }

                using (Stream itemStream = this.cosmosSerializer.ToStream<T>(item))
                using (ResponseMessage responseMessage = await this.UpsertItemStreamAsync(itemStream,
                    partitionKey.Value,
                    requestOptions,
                    cancellationToken))
                {
                    return this.responseFactory.CreateItemResponse<T>(responseMessage);
                }
            }
            else
            {
                return await this.container.UpsertItemAsync(item,
                    partitionKey,
                    requestOptions,
                    cancellationToken);
            }
        }

        public async override Task<ResponseMessage> UpsertItemStreamAsync(
            Stream streamPayload,
            PartitionKey partitionKey,
            ItemRequestOptions requestOptions = null,
            CancellationToken cancellationToken = default)
        {
            this.ThrowIfDisposed();

            if (streamPayload == null)
            {
                throw new ArgumentNullException(nameof(streamPayload));
            }

            CosmosDiagnosticsContext diagnosticsContext = CosmosDiagnosticsContext.Create(requestOptions);
            using (diagnosticsContext.CreateScope("UpsertItemStream"))
            {
                if (requestOptions is EncryptionItemRequestOptions encryptionItemRequestOptions &&
                    encryptionItemRequestOptions.EncryptionOptions != null)
                {
                    if (partitionKey == null)
                    {
                        throw new ArgumentNullException($"{nameof(partitionKey)} cannot be null for operations using {nameof(EncryptionContainer)}.");
                    }

                    streamPayload = await EncryptionProcessor.EncryptAsync(
                        streamPayload,
                        this.encryptor,
                        encryptionItemRequestOptions.EncryptionOptions,
                        diagnosticsContext,
                        cancellationToken);

                    ResponseMessage responseMessage = await this.container.UpsertItemStreamAsync(
                        streamPayload,
                        partitionKey,
                        requestOptions,
                        cancellationToken);

                    responseMessage.Content = await this.DecryptResponseAsync(
                        responseMessage.Content,
                        encryptionItemRequestOptions.DecryptionResultHandler,
                        diagnosticsContext,
                        cancellationToken);

                    return responseMessage;
                }
                else
                {
                    return await this.container.UpsertItemStreamAsync(streamPayload,
                        partitionKey,
                        requestOptions,
                        cancellationToken);
                }
            }
        }

        public override TransactionalBatch CreateTransactionalBatch(
            PartitionKey partitionKey)
        {
<<<<<<< HEAD
            this.ThrowIfDisposed();

            return this.container.CreateTransactionalBatch(partitionKey);
=======
            return new EncryptionTransactionalBatch(
                this.container.CreateTransactionalBatch(partitionKey),
                this.encryptor,
                this.cosmosSerializer);
>>>>>>> f232485e
        }

        public override Task<ContainerResponse> DeleteContainerAsync(
            ContainerRequestOptions requestOptions = null,
            CancellationToken cancellationToken = default)
        {
            this.ThrowIfDisposed();

            return this.container.DeleteContainerAsync(
                requestOptions,
                cancellationToken);
        }

        public override Task<ResponseMessage> DeleteContainerStreamAsync(
            ContainerRequestOptions requestOptions = null,
            CancellationToken cancellationToken = default)
        {
            this.ThrowIfDisposed();

            return this.container.DeleteContainerStreamAsync(
                requestOptions,
                cancellationToken);
        }

        public override ChangeFeedProcessorBuilder GetChangeFeedEstimatorBuilder(
            string processorName,
            ChangesEstimationHandler estimationDelegate,
            TimeSpan? estimationPeriod = null)
        {
            this.ThrowIfDisposed();

            return this.container.GetChangeFeedEstimatorBuilder(
                processorName,
                estimationDelegate,
                estimationPeriod);
        }

        public override IOrderedQueryable<T> GetItemLinqQueryable<T>(
            bool allowSynchronousQueryExecution = false,
            string continuationToken = null,
            QueryRequestOptions requestOptions = null)
        {
            this.ThrowIfDisposed();

            return this.container.GetItemLinqQueryable<T>(
                allowSynchronousQueryExecution,
                continuationToken,
                requestOptions);
        }

        public override FeedIterator<T> GetItemQueryIterator<T>(
            QueryDefinition queryDefinition,
            string continuationToken = null,
            QueryRequestOptions requestOptions = null)
        {
            this.ThrowIfDisposed();

            return new EncryptionFeedIterator<T>(
                (EncryptionFeedIterator)this.GetItemQueryStreamIterator(
                    queryDefinition,
                    continuationToken,
                    requestOptions),
                this.responseFactory);
        }

        public override FeedIterator<T> GetItemQueryIterator<T>(
            string queryText = null,
            string continuationToken = null,
            QueryRequestOptions requestOptions = null)
        {
            this.ThrowIfDisposed();

            return new EncryptionFeedIterator<T>(
                (EncryptionFeedIterator)this.GetItemQueryStreamIterator(
                    queryText,
                    continuationToken,
                    requestOptions),
                this.responseFactory);
        }

        public override Task<ContainerResponse> ReadContainerAsync(
            ContainerRequestOptions requestOptions = null,
            CancellationToken cancellationToken = default)
        {
            this.ThrowIfDisposed();

            return this.container.ReadContainerAsync(
                requestOptions,
                cancellationToken);
        }

        public override Task<ResponseMessage> ReadContainerStreamAsync(
            ContainerRequestOptions requestOptions = null,
            CancellationToken cancellationToken = default)
        {
            this.ThrowIfDisposed();

            return this.container.ReadContainerStreamAsync(
                requestOptions,
                cancellationToken);
        }

        public override Task<int?> ReadThroughputAsync(
            CancellationToken cancellationToken = default)
        {
            this.ThrowIfDisposed();

            return this.container.ReadThroughputAsync(cancellationToken);
        }

        public override Task<ThroughputResponse> ReadThroughputAsync(
            RequestOptions requestOptions,
            CancellationToken cancellationToken = default)
        {
            this.ThrowIfDisposed();

            return this.container.ReadThroughputAsync(
                requestOptions,
                cancellationToken);
        }

        public override Task<ContainerResponse> ReplaceContainerAsync(
            ContainerProperties containerProperties,
            ContainerRequestOptions requestOptions = null,
            CancellationToken cancellationToken = default)
        {
            this.ThrowIfDisposed();

            return this.container.ReplaceContainerAsync(
                containerProperties,
                requestOptions,
                cancellationToken);
        }

        public override Task<ResponseMessage> ReplaceContainerStreamAsync(
            ContainerProperties containerProperties,
            ContainerRequestOptions requestOptions = null,
            CancellationToken cancellationToken = default)
        {
            this.ThrowIfDisposed();

            return this.container.ReplaceContainerStreamAsync(
                containerProperties,
                requestOptions,
                cancellationToken);
        }

        public override Task<ThroughputResponse> ReplaceThroughputAsync(
            int throughput,
            RequestOptions requestOptions = null,
            CancellationToken cancellationToken = default)
        {
            this.ThrowIfDisposed();

            return this.container.ReplaceThroughputAsync(
                throughput,
                requestOptions,
                cancellationToken);
        }

        public override FeedIterator GetItemQueryStreamIterator(
            QueryDefinition queryDefinition,
            string continuationToken = null,
            QueryRequestOptions requestOptions = null)
        {
            this.ThrowIfDisposed();

            Action<DecryptionResult> decryptionResultHandler;
            if (requestOptions is EncryptionQueryRequestOptions encryptionQueryRequestOptions)
            {
                decryptionResultHandler = encryptionQueryRequestOptions.DecryptionResultHandler;
            }
            else
            {
                decryptionResultHandler = null;
            }

            return new EncryptionFeedIterator(
                this.container.GetItemQueryStreamIterator(
                    queryDefinition,
                    continuationToken,
                    requestOptions),
                this.encryptor,
                decryptionResultHandler);
        }

        public override FeedIterator GetItemQueryStreamIterator(
            string queryText = null,
            string continuationToken = null,
            QueryRequestOptions requestOptions = null)
        {
            this.ThrowIfDisposed();

            Action<DecryptionResult> decryptionResultHandler;
            if (requestOptions is EncryptionQueryRequestOptions encryptionQueryRequestOptions)
            {
                decryptionResultHandler = encryptionQueryRequestOptions.DecryptionResultHandler;
            }
            else
            {
                decryptionResultHandler = null;
            }

            return new EncryptionFeedIterator(
                this.container.GetItemQueryStreamIterator(
                    queryText,
                    continuationToken,
                    requestOptions),
                this.encryptor,
                decryptionResultHandler);
        }

        public override ChangeFeedProcessorBuilder GetChangeFeedProcessorBuilder<T>(
            string processorName,
            ChangesHandler<T> onChangesDelegate)
        {
            // TODO: need client SDK to expose underlying feedIterator to make decryption work for this scenario
            // Issue #1484
            this.ThrowIfDisposed();
            return this.container.GetChangeFeedProcessorBuilder(
                processorName,
                onChangesDelegate);
        }

        public override Task<ThroughputResponse> ReplaceThroughputAsync(
            ThroughputProperties throughputProperties,
            RequestOptions requestOptions = null,
            CancellationToken cancellationToken = default)
        {
            this.ThrowIfDisposed();

            return this.container.ReplaceThroughputAsync(
                throughputProperties,
                requestOptions,
                cancellationToken);
        }

        public override Task<IReadOnlyList<FeedRange>> GetFeedRangesAsync(
            CancellationToken cancellationToken = default)
        {
            this.ThrowIfDisposed();

            return this.container.GetFeedRangesAsync(cancellationToken);
        }

        public override FeedIterator GetChangeFeedStreamIterator(
            string continuationToken = null,
            ChangeFeedRequestOptions changeFeedRequestOptions = null)
        {
            this.ThrowIfDisposed();

            Action<DecryptionResult> decryptionResultHandler;
            if (changeFeedRequestOptions is EncryptionChangeFeedRequestOptions encryptionChangeFeedRequestOptions)
            {
                decryptionResultHandler = encryptionChangeFeedRequestOptions.DecryptionResultHandler;
            }
            else
            {
                decryptionResultHandler = null;
            }

            return new EncryptionFeedIterator(
                this.container.GetChangeFeedStreamIterator(
                    continuationToken,
                    changeFeedRequestOptions),
                this.encryptor,
                decryptionResultHandler);
        }

        public override FeedIterator GetChangeFeedStreamIterator(
            FeedRange feedRange,
            ChangeFeedRequestOptions changeFeedRequestOptions = null)
        {
            this.ThrowIfDisposed();

            Action<DecryptionResult> decryptionResultHandler;
            if (changeFeedRequestOptions is EncryptionChangeFeedRequestOptions encryptionChangeFeedRequestOptions)
            {
                decryptionResultHandler = encryptionChangeFeedRequestOptions.DecryptionResultHandler;
            }
            else
            {
                decryptionResultHandler = null;
            }

            return new EncryptionFeedIterator(
                this.container.GetChangeFeedStreamIterator(
                    feedRange,
                    changeFeedRequestOptions),
                this.encryptor,
                decryptionResultHandler);
        }

        public override FeedIterator GetChangeFeedStreamIterator(
            PartitionKey partitionKey,
            ChangeFeedRequestOptions changeFeedRequestOptions = null)
        {
            this.ThrowIfDisposed();

            Action<DecryptionResult> decryptionResultHandler;
            if (changeFeedRequestOptions is EncryptionChangeFeedRequestOptions encryptionChangeFeedRequestOptions)
            {
                decryptionResultHandler = encryptionChangeFeedRequestOptions.DecryptionResultHandler;
            }
            else
            {
                decryptionResultHandler = null;
            }

            return new EncryptionFeedIterator(
                this.container.GetChangeFeedStreamIterator(
                    partitionKey,
                    changeFeedRequestOptions),
                this.encryptor,
                decryptionResultHandler);
        }

        public override FeedIterator<T> GetChangeFeedIterator<T>(
            string continuationToken = null,
            ChangeFeedRequestOptions changeFeedRequestOptions = null)
        {
            this.ThrowIfDisposed();

            return new EncryptionFeedIterator<T>(
                (EncryptionFeedIterator)this.GetChangeFeedStreamIterator(
                    continuationToken,
                    changeFeedRequestOptions),
                this.responseFactory);
        }

        public override FeedIterator<T> GetChangeFeedIterator<T>(
            FeedRange feedRange,
            ChangeFeedRequestOptions changeFeedRequestOptions = null)
        {
            this.ThrowIfDisposed();

            return new EncryptionFeedIterator<T>(
                (EncryptionFeedIterator)this.GetChangeFeedStreamIterator(
                    feedRange,
                    changeFeedRequestOptions),
                this.responseFactory);
        }

        public override FeedIterator<T> GetChangeFeedIterator<T>(
            PartitionKey partitionKey,
            ChangeFeedRequestOptions changeFeedRequestOptions = null)
        {
            this.ThrowIfDisposed();

            return new EncryptionFeedIterator<T>(
                (EncryptionFeedIterator)this.GetChangeFeedStreamIterator(
                    partitionKey,
                    changeFeedRequestOptions),
                this.responseFactory);
        }

        public override Task<IEnumerable<string>> GetPartitionKeyRangesAsync(
            FeedRange feedRange,
            CancellationToken cancellationToken = default)
        {
            this.ThrowIfDisposed();

            return this.container.GetPartitionKeyRangesAsync(feedRange, cancellationToken);
        }

        public override FeedIterator GetItemQueryStreamIterator(
            FeedRange feedRange,
            QueryDefinition queryDefinition,
            string continuationToken,
            QueryRequestOptions requestOptions = null)
        {
            this.ThrowIfDisposed();

            Action<DecryptionResult> decryptionResultHandler;
            if (requestOptions is EncryptionQueryRequestOptions encryptionQueryRequestOptions)
            {
                decryptionResultHandler = encryptionQueryRequestOptions.DecryptionResultHandler;
            }
            else
            {
                decryptionResultHandler = null;
            }

            return new EncryptionFeedIterator(
                this.container.GetItemQueryStreamIterator(
                    feedRange,
                    queryDefinition,
                    continuationToken,
                    requestOptions),
                this.encryptor,
                decryptionResultHandler);
        }

        public override FeedIterator<T> GetItemQueryIterator<T>(
            FeedRange feedRange,
            QueryDefinition queryDefinition,
            string continuationToken = null,
            QueryRequestOptions requestOptions = null)
        {
            this.ThrowIfDisposed();

            return new EncryptionFeedIterator<T>(
                (EncryptionFeedIterator)this.GetItemQueryStreamIterator(
                    feedRange,
                    queryDefinition,
                    continuationToken,
                    requestOptions),
                this.responseFactory);
        }

        private async Task<Stream> DecryptResponseAsync(
            Stream input,
            Action<DecryptionResult> decryptionResultHandler,
            CosmosDiagnosticsContext diagnosticsContext,
            CancellationToken cancellationToken)
        {
            if (input == null)
            {
                return input;
            }

            try
            {
                return await EncryptionProcessor.DecryptAsync(
                    input,
                    this.encryptor,
                    diagnosticsContext,
                    cancellationToken);
            }
            catch (Exception exception)
            {
                input.Position = 0;
                if (decryptionResultHandler == null)
                {
                    throw;
                }

                using (MemoryStream memoryStream = new MemoryStream((int)input.Length))
                {
                    input.CopyTo(memoryStream);
                    ArraySegment<byte> encryptedStream;
                    bool wasBufferReturned = memoryStream.TryGetBuffer(out encryptedStream);
                    Debug.Assert(wasBufferReturned);

                    decryptionResultHandler(
                        DecryptionResult.CreateFailure(
                            encryptedStream,
                            exception));
                }
                input.Position = 0;
                return input;
            }
        }

        private void ThrowIfDisposed()
        {
            if (this.isDisposed)
            {
                throw new ObjectDisposedException(nameof(EncryptionContainer));
            }
        }

        private void Dispose(bool disposing)
        {
            if (disposing && !this.isDisposed)
            {
                if (this.encryptor is IDisposable encryptor)
                {
                    encryptor.Dispose();
                }

                this.isDisposed = true;
            }
        }

        public void Dispose()
        {
            // Do not change this code. Put cleanup code in Dispose(bool disposing) above.
            this.Dispose(true);
        }
    }
}<|MERGE_RESOLUTION|>--- conflicted
+++ resolved
@@ -424,16 +424,12 @@
         public override TransactionalBatch CreateTransactionalBatch(
             PartitionKey partitionKey)
         {
-<<<<<<< HEAD
-            this.ThrowIfDisposed();
-
-            return this.container.CreateTransactionalBatch(partitionKey);
-=======
+            this.ThrowIfDisposed();
+
             return new EncryptionTransactionalBatch(
                 this.container.CreateTransactionalBatch(partitionKey),
                 this.encryptor,
                 this.cosmosSerializer);
->>>>>>> f232485e
         }
 
         public override Task<ContainerResponse> DeleteContainerAsync(
