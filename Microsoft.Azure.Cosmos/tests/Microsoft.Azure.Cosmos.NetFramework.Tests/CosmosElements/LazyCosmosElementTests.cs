﻿//-----------------------------------------------------------------------
// <copyright file="LazyCosmosElementTests.cs" company="Microsoft Corporation">
//     Copyright (c) Microsoft Corporation.  All rights reserved.
// </copyright>
//-----------------------------------------------------------------------
namespace Microsoft.Azure.Cosmos.NetFramework.Tests.CosmosElements
{
    using System;
    using System.Collections.Generic;
    using System.IO;
    using System.Linq;
    using System.Text;
    using Microsoft.Azure.Cosmos.CosmosElements;
    using Microsoft.Azure.Cosmos.Json;
    using Microsoft.VisualStudio.TestTools.UnitTesting;
    using Newtonsoft.Json;

    /// <summary>
    /// Tests for LazyCosmosElementTests.
    /// </summary>
    //[Ignore]
    [TestClass]
    public class LazyCosmosElementTests
    {
        private static List<Person> people;
        private static string serializedPeople;
        private static byte[] bufferedSerializedPeople;

        [ClassInitialize]
        public static void TestInitialize(TestContext testContext)
        {
            int numberOfPeople = 2;
            people = new List<Person>();

            Random random = new Random(1234);
            for (int i = 0; i < numberOfPeople; i++)
            {
                people.Add(Person.CreateRandomPerson(random));
            }

            serializedPeople = JsonConvert.SerializeObject(people, Formatting.None);
            bufferedSerializedPeople = Encoding.UTF8.GetBytes(serializedPeople);
        }

        private sealed class Person
        {
            public static readonly string[] Names = new string[]
            {
                "Alice",
                "Bob",
                "Charlie",
                "Craig",
                "Dave",
                "Eve",
                "Faythe",
                "Grace",
                "Heidi",
                "Ivan",
                "Judy",
                "Mallory",
                "Olivia",
                "Peggy",
                "Sybil",
                "Ted",
                "Trudy",
                "Walter",
                "Wendy"
            };

            public Person(string name, int age, Person[] children)
            {
                this.Name = name;
                this.Age = age;
                this.Children = children;
            }

            public string Name
            {
                get;
            }

            public int Age
            {
                get;
            }

            public Person[] Children
            {
                get;
            }

            public static Person CreateRandomPerson(Random random)
            {
                string name = Names[random.Next() % Names.Length];
                int age = random.Next(0, 100);

                List<Person> children = new List<Person>();
                if (random.Next() % 2 == 0)
                {
                    int numChildren = random.Next(0, 3);
                    for (int i = 0; i < numChildren; i++)
                    {
                        children.Add(CreateRandomPerson(random));
                    }
                }

                return new Person(name, age, children.ToArray());
            }
        }

        private class LazilyDeserializedPerson
        {
            private readonly CosmosObject cosmosObject;

            public LazilyDeserializedPerson(CosmosObject cosmosObject)
            {
                this.cosmosObject = cosmosObject;
            }

            public string Name
            {
                get
                {
                    return (this.cosmosObject[nameof(Person.Name)] as CosmosString).Value;
                }
            }

            public int Age
            {
                get
                {
                    CosmosNumber cosmosNumber = this.cosmosObject[nameof(Person.Age)] as CosmosNumber;
<<<<<<< HEAD
                    if (cosmosNumber.IsFloatingPoint)
                    {
                        return (int)cosmosNumber.AsFloatingPoint().Value;
                    }
                    else
                    {
                        return (int)cosmosNumber.AsInteger().Value;
                    }
=======

                    int age;
                    if (cosmosNumber.IsFloatingPoint)
                    {
                        age = (int)cosmosNumber.AsFloatingPoint().Value;
                    }
                    else
                    {
                        age = (int)cosmosNumber.AsInteger().Value;
                    }

                    return age;
>>>>>>> ceee306c
                }
            }

            public IEnumerable<LazilyDeserializedPerson> Children
            {
                get
                {
                    CosmosArray children = this.cosmosObject[nameof(Person.Children)] as CosmosArray;
                    foreach (CosmosElement child in children)
                    {
                        yield return new LazilyDeserializedPerson(child as CosmosObject);
                    }
                }
            }
        }

        [TestMethod]
        [Owner("brchon")]
        public void TestQuickNavigation()
        {
            CosmosArray lazilyDeserializedPeople = CosmosElement.Create(LazyCosmosElementTests.bufferedSerializedPeople) as CosmosArray;
            LazilyDeserializedPerson lazilyDeserializedFirstPerson = new LazilyDeserializedPerson(lazilyDeserializedPeople[0] as CosmosObject);

            Assert.AreEqual(people.First().Name, lazilyDeserializedFirstPerson.Name);
            Assert.AreEqual(people.First().Age, lazilyDeserializedFirstPerson.Age);
        }

        [TestMethod]
        [Owner("brchon")]
        public void WriteToWriter()
        {
            CosmosArray lazilyDeserializedPeople = CosmosElement.Create(LazyCosmosElementTests.bufferedSerializedPeople) as CosmosArray;
            IJsonWriter jsonWriter = Microsoft.Azure.Cosmos.Json.JsonWriter.Create(Encoding.UTF8);
            lazilyDeserializedPeople.WriteTo(jsonWriter);
            byte[] bufferedResult = jsonWriter.GetResult();

            string bufferedSerializedPeopleString = Encoding.UTF8.GetString(bufferedSerializedPeople);
            string bufferedResultString = Encoding.UTF8.GetString(bufferedResult);
            Assert.AreEqual(bufferedSerializedPeopleString, bufferedResultString);
        }

        #region CurratedDocs
        [TestMethod]
        [Owner("brchon")]
        public void CombinedScriptsDataTest()
        {
            LazyCosmosElementTests.TestCosmosElementVisitability("CombinedScriptsData.json");
        }

        [TestMethod]
        [Owner("brchon")]
        public void DevTestCollTest()
        {
            LazyCosmosElementTests.TestCosmosElementVisitability("devtestcoll.json");
        }

        [TestMethod]
        [Owner("brchon")]
        public void LastFMTest()
        {
            LazyCosmosElementTests.TestCosmosElementVisitability("lastfm.json");
        }

        [TestMethod]
        [Owner("brchon")]
        public void LogDataTest()
        {
            LazyCosmosElementTests.TestCosmosElementVisitability("LogData.json");
        }

        [TestMethod]
        [Owner("brchon")]
        public void MillionSong1KDocumentsTest()
        {
            LazyCosmosElementTests.TestCosmosElementVisitability("MillionSong1KDocuments.json");
        }

        [TestMethod]
        [Owner("brchon")]
        public void MsnCollectionTest()
        {
            LazyCosmosElementTests.TestCosmosElementVisitability("MsnCollection.json");
        }

        [TestMethod]
        [Owner("brchon")]
        public void NutritionDataTest()
        {
            LazyCosmosElementTests.TestCosmosElementVisitability("NutritionData.json");
        }

        [TestMethod]
        [Owner("brchon")]
        public void RunsCollectionTest()
        {
            LazyCosmosElementTests.TestCosmosElementVisitability("runsCollection.json");
        }

        [TestMethod]
        [Owner("brchon")]
        public void StatesCommitteesTest()
        {
            LazyCosmosElementTests.TestCosmosElementVisitability("states_committees.json");
        }

        [TestMethod]
        [Owner("brchon")]
        public void StatesLegislatorsTest()
        {
            LazyCosmosElementTests.TestCosmosElementVisitability("states_legislators.json");
        }

        [TestMethod]
        [Owner("brchon")]
        public void Store01Test()
        {
            LazyCosmosElementTests.TestCosmosElementVisitability("store01C.json");
        }

        [TestMethod]
        [Owner("brchon")]
        public void TicinoErrorBucketsTest()
        {
            LazyCosmosElementTests.TestCosmosElementVisitability("TicinoErrorBuckets.json");
        }

        [TestMethod]
        [Owner("brchon")]
        public void TwitterDataTest()
        {
            LazyCosmosElementTests.TestCosmosElementVisitability("twitter_data.json");
        }

        [TestMethod]
        [Owner("brchon")]
        public void Ups1Test()
        {
            LazyCosmosElementTests.TestCosmosElementVisitability("ups1.json");
        }

        [TestMethod]
        [Owner("brchon")]
        public void XpertEventsTest()
        {
            LazyCosmosElementTests.TestCosmosElementVisitability("XpertEvents.json");
        }

        private static void TestCosmosElementVisitability(string filename)
        {
            byte[] payload = LazyCosmosElementTests.GetPayload(filename);

            CosmosElement cosmosElement = CosmosElement.Create(payload);

            IJsonWriter jsonWriterIndexer = Microsoft.Azure.Cosmos.Json.JsonWriter.Create(JsonSerializationFormat.Binary);
            IJsonWriter jsonWriterEnumerable = Microsoft.Azure.Cosmos.Json.JsonWriter.Create(JsonSerializationFormat.Binary);

            LazyCosmosElementTests.VisitCosmosElementIndexer(cosmosElement, jsonWriterIndexer);
            LazyCosmosElementTests.VisitCosmosElementEnumerable(cosmosElement, jsonWriterEnumerable);

            byte[] payloadIndexer = jsonWriterIndexer.GetResult();
            byte[] payloadEnumerable = jsonWriterEnumerable.GetResult();

            Assert.IsTrue(payload.SequenceEqual(payloadIndexer));
            Assert.IsTrue(payload.SequenceEqual(payloadEnumerable));
        }

        private static byte[] GetPayload(string filename)
        {
            string path = string.Format("TestJsons/{0}", filename);
            string json = File.ReadAllText(path);

            IEnumerable<object> documents = null;
            try
            {
                try
                {
                    documents = JsonConvert.DeserializeObject<List<object>>(json);
                }
                catch (JsonSerializationException)
                {
                    documents = new List<object>
                    {
                        JsonConvert.DeserializeObject<object>(json)
                    };
                }
            }
            catch (Exception ex)
            {
                Assert.Fail($"Failed to get JSON payload: {json.Substring(0, 128)} {ex}");
            }

            documents = documents.OrderBy(x => Guid.NewGuid()).Take(100);

            json = JsonConvert.SerializeObject(documents);

            IJsonReader jsonReader = Microsoft.Azure.Cosmos.Json.JsonReader.Create(Encoding.UTF8.GetBytes(json));
            IJsonWriter jsonWriter = Microsoft.Azure.Cosmos.Json.JsonWriter.Create(JsonSerializationFormat.Binary);
            jsonWriter.WriteAll(jsonReader);
            return jsonWriter.GetResult();
        }

        private static void VisitCosmosElementIndexer(CosmosElement CosmosElement, IJsonWriter jsonWriter)
        {
            switch (CosmosElement.Type)
            {
                case CosmosElementType.String:
                    LazyCosmosElementTests.VisitCosmosString(CosmosElement as CosmosString, jsonWriter);
                    break;

                case CosmosElementType.Number:
                    LazyCosmosElementTests.VisitCosmosNumber(CosmosElement as CosmosNumber, jsonWriter);
                    break;

                case CosmosElementType.Object:
                    LazyCosmosElementTests.VisitCosmosObjectIndexer(CosmosElement as CosmosObject, jsonWriter);
                    break;

                case CosmosElementType.Array:
                    LazyCosmosElementTests.VisitCosmosArrayIndexer(CosmosElement as CosmosArray, jsonWriter);
                    break;

                case CosmosElementType.Boolean:
                    LazyCosmosElementTests.VisitCosmosBoolean(CosmosElement as CosmosBoolean, jsonWriter);
                    break;

                case CosmosElementType.Null:
                    LazyCosmosElementTests.VisitCosmosNull(CosmosElement as CosmosNull, jsonWriter);
                    break;

                default:
                    throw new ArgumentException($"Unknown {nameof(CosmosElementType)}: {CosmosElement.Type}");
            }
        }

        private static void VisitCosmosElementEnumerable(CosmosElement CosmosElement, IJsonWriter jsonWriter)
        {
            switch (CosmosElement.Type)
            {
                case CosmosElementType.String:
                    LazyCosmosElementTests.VisitCosmosString(CosmosElement as CosmosString, jsonWriter);
                    break;

                case CosmosElementType.Number:
                    LazyCosmosElementTests.VisitCosmosNumber(CosmosElement as CosmosNumber, jsonWriter);
                    break;

                case CosmosElementType.Object:
                    LazyCosmosElementTests.VisitCosmosObjectEnumerable(CosmosElement as CosmosObject, jsonWriter);
                    break;

                case CosmosElementType.Array:
                    LazyCosmosElementTests.VisitCosmosArrayEnumerable(CosmosElement as CosmosArray, jsonWriter);
                    break;

                case CosmosElementType.Boolean:
                    LazyCosmosElementTests.VisitCosmosBoolean(CosmosElement as CosmosBoolean, jsonWriter);
                    break;

                case CosmosElementType.Null:
                    LazyCosmosElementTests.VisitCosmosNull(CosmosElement as CosmosNull, jsonWriter);
                    break;

                default:
                    throw new ArgumentException($"Unknown {nameof(CosmosElementType)}: {CosmosElement.Type}");
            }
        }

        private static void VisitCosmosString(CosmosString cosmosString, IJsonWriter jsonWriter)
        {
            jsonWriter.WriteStringValue(cosmosString.Value);
        }

        private static void VisitCosmosNumber(CosmosNumber cosmosNumber, IJsonWriter jsonWriter)
        {
            if (cosmosNumber.IsFloatingPoint)
            {
                jsonWriter.WriteNumberValue(cosmosNumber.AsFloatingPoint().Value);
            }
            else
            {
                jsonWriter.WriteNumberValue(cosmosNumber.AsInteger().Value);
            }
        }

        private static void VisitCosmosObjectIndexer(CosmosObject cosmosObject, IJsonWriter jsonWriter)
        {
            jsonWriter.WriteObjectStart();
            foreach (KeyValuePair<string, CosmosElement> kvp in cosmosObject)
            {
                jsonWriter.WriteFieldName(kvp.Key);
                LazyCosmosElementTests.VisitCosmosElementIndexer(cosmosObject[kvp.Key], jsonWriter);
            }
            jsonWriter.WriteObjectEnd();
        }

        private static void VisitCosmosObjectEnumerable(CosmosObject cosmosObject, IJsonWriter jsonWriter)
        {
            jsonWriter.WriteObjectStart();
            foreach (KeyValuePair<string, CosmosElement> kvp in cosmosObject)
            {
                jsonWriter.WriteFieldName(kvp.Key);
                LazyCosmosElementTests.VisitCosmosElementIndexer(kvp.Value, jsonWriter);
            }
            jsonWriter.WriteObjectEnd();
        }

        private static void VisitCosmosArrayIndexer(CosmosArray cosmosArray, IJsonWriter jsonWriter)
        {
            jsonWriter.WriteArrayStart();
            for (int i = 0; i < cosmosArray.Count; i++)
            {
                CosmosElement arrayItem = cosmosArray[i];
                LazyCosmosElementTests.VisitCosmosElementIndexer(arrayItem, jsonWriter);
            }
            jsonWriter.WriteArrayEnd();
        }

        private static void VisitCosmosArrayEnumerable(CosmosArray cosmosArray, IJsonWriter jsonWriter)
        {
            jsonWriter.WriteArrayStart();
            foreach (CosmosElement arrayItem in cosmosArray)
            {
                LazyCosmosElementTests.VisitCosmosElementIndexer(arrayItem, jsonWriter);
            }
            jsonWriter.WriteArrayEnd();
        }

        private static void VisitCosmosBoolean(CosmosBoolean cosmosBoolean, IJsonWriter jsonWriter)
        {
            jsonWriter.WriteBoolValue(cosmosBoolean.Value);
        }

        private static void VisitCosmosNull(CosmosNull cosmosNull, IJsonWriter jsonWriter)
        {
            jsonWriter.WriteNullValue();
        }

        private static string ByteArrayToString(byte[] ba)
        {
            return BitConverter.ToString(ba).Replace("-", "");
        }
        #endregion
    }
}<|MERGE_RESOLUTION|>--- conflicted
+++ resolved
@@ -130,16 +130,6 @@
                 get
                 {
                     CosmosNumber cosmosNumber = this.cosmosObject[nameof(Person.Age)] as CosmosNumber;
-<<<<<<< HEAD
-                    if (cosmosNumber.IsFloatingPoint)
-                    {
-                        return (int)cosmosNumber.AsFloatingPoint().Value;
-                    }
-                    else
-                    {
-                        return (int)cosmosNumber.AsInteger().Value;
-                    }
-=======
 
                     int age;
                     if (cosmosNumber.IsFloatingPoint)
@@ -151,11 +141,6 @@
                         age = (int)cosmosNumber.AsInteger().Value;
                     }
 
-                    return age;
->>>>>>> ceee306c
-                }
-            }
-
             public IEnumerable<LazilyDeserializedPerson> Children
             {
                 get
