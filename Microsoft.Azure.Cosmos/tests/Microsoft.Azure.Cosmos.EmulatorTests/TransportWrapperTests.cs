﻿//------------------------------------------------------------
// Copyright (c) Microsoft Corporation.  All rights reserved.
//------------------------------------------------------------

namespace Microsoft.Azure.Cosmos.SDK.EmulatorTests
{
    using System;
    using System.Diagnostics;
    using System.Threading.Tasks;
    using Microsoft.Azure.Documents;
    using Microsoft.VisualStudio.TestTools.UnitTesting;

    [TestClass]
    public class TransportWrapperTests
    {
        [TestMethod]
        public async Task TransportInterceptorContractTest()
        {
            CosmosClient cosmosClient = TestCommon.CreateCosmosClient(
                builder =>
                {
                    builder.WithTransportClientHandlerFactory(transportClient => new TransportClientWrapper(transportClient, TransportWrapperTests.Interceptor));
                });

            Cosmos.Database database = await cosmosClient.CreateDatabaseAsync(Guid.NewGuid().ToString());
            Container container = await database.CreateContainerAsync(Guid.NewGuid().ToString(), "/id");

            string id1 = Guid.NewGuid().ToString();
            TestPayload payload1 = await container.CreateItemAsync<TestPayload>(new TestPayload { id = id1 });
            payload1 = await container.ReadItemAsync<TestPayload>(id1, new Cosmos.PartitionKey(id1));
        }

        [TestMethod]
        public async Task TransportExceptionValidationTest()
        {
            CosmosClient cosmosClient = TestCommon.CreateCosmosClient(
                builder =>
                {
                    builder.WithTransportClientHandlerFactory(transportClient => new TransportClientWrapper(
                        transportClient,
                        TransportWrapperTests.ThrowTransportExceptionOnItemOperation));
                });

            Cosmos.Database database = await cosmosClient.CreateDatabaseAsync(Guid.NewGuid().ToString());
            Container container = await database.CreateContainerAsync(Guid.NewGuid().ToString(), "/id");

            try
            {
                TestPayload payload1 = await container.CreateItemAsync<TestPayload>(new TestPayload { id = "bad" }, new Cosmos.PartitionKey("bad"));
                Assert.Fail("Create item should fail with TransportException");
            }
            catch (CosmosException ce)
            {
                this.ValidateTransportException(ce);
            }

            try
            {
                FeedIterator<TestPayload> feedIterator = container.GetItemQueryIterator<TestPayload>("select * from T where T.Random = 19827 ");
                await feedIterator.ReadNextAsync();
                Assert.Fail("Create item should fail with TransportException");
            }
            catch (CosmosException ce)
            {
                this.ValidateTransportException(ce);
            }
        }

        private void ValidateTransportException(CosmosException cosmosException)
        {
            string message = cosmosException.ToString();
            Assert.IsTrue(message.Contains("TransportException: A client transport error occurred: The connection failed"), "StoreResult Exception is missing");
            string diagnostics = cosmosException.Diagnostics.ToString();
            Assert.IsNotNull(diagnostics);
            Assert.IsTrue(diagnostics.Contains("TransportException: A client transport error occurred: The connection failed"));
        }

        private static void Interceptor(
            Uri physicalAddress,
            ResourceOperation resourceOperation,
            DocumentServiceRequest request)
        {
            if (request.RequestContext?.RegionName != null)
            {
                Trace.TraceInformation($"Got {request.RequestContext?.RegionName} as region name for {physicalAddress}");
            }

            if (resourceOperation.resourceType == ResourceType.Document)
            {
                Assert.IsNotNull(request.RequestContext.RegionName);
                if (resourceOperation.operationType == OperationType.Create)
                {
                    Assert.IsTrue(request.RequestContext.ClientRequestStatistics.ContactedReplicas.Count > 1);
                }
                else
                {
                    Assert.AreEqual(0, request.RequestContext.ClientRequestStatistics.ContactedReplicas.Count);
                }
            }
        }

        private static void ThrowTransportExceptionOnItemOperation(
                Uri physicalAddress,
                ResourceOperation resourceOperation,
                DocumentServiceRequest request)
        {
            if (request.ResourceType == ResourceType.Document)
            {
                TransportException transportException = new TransportException(
                    errorCode: TransportErrorCode.ConnectionBroken,
                    innerException: null,
                    activityId: Guid.NewGuid(),
                    requestUri: physicalAddress,
                    sourceDescription: "SourceDescription",
                    userPayload: true,
                    payloadSent: false);

<<<<<<< HEAD
                DocumentClientException documentClientException = new DocumentClientException(message: "Exception", innerException: transportException, statusCode: System.Net.HttpStatusCode.Gone);
=======
                DocumentClientException documentClientException = new DocumentClientException(
                    message: "Exception",
                    innerException: transportException,
                    statusCode: System.Net.HttpStatusCode.Gone);
>>>>>>> 457a2349
                CosmosClientSideRequestStatistics requestStatistics = (CosmosClientSideRequestStatistics)request.RequestContext.ClientRequestStatistics;
                requestStatistics.RecordResponse(request, new StoreResult(
                    storeResponse: null,
                    exception: documentClientException,
                    partitionKeyRangeId: "PkRange",
                    lsn: 42,
                    quorumAckedLsn: 4242,
                    requestCharge: 9000.42,
                    currentReplicaSetSize: 3,
                    currentWriteQuorum: 4,
                    isValid: true,
                    storePhysicalAddress: physicalAddress,
                    globalCommittedLSN: 2,
                    numberOfReadRegions: 1,
                    itemLSN: 5,
                    sessionToken: null,
                    usingLocalLSN: true));

                throw Documents.Rntbd.TransportExceptions.GetServiceUnavailableException(physicalAddress, Guid.NewGuid(),
                    transportException);
            }
        }

        private class TestPayload
        {
            public string id { get; set; }
        }

        internal class TransportClientWrapper : TransportClient
        {
            private readonly TransportClient baseClient;
            private readonly Action<Uri, ResourceOperation, DocumentServiceRequest> interceptor;

            internal TransportClientWrapper(
                TransportClient client,
                Action<Uri, ResourceOperation, DocumentServiceRequest> interceptor)
            {
                Debug.Assert(client != null);
                Debug.Assert(interceptor != null);

                this.baseClient = client;
                this.interceptor = interceptor;
            }

            internal override async Task<StoreResponse> InvokeStoreAsync(
                Uri physicalAddress,
                ResourceOperation resourceOperation,
                DocumentServiceRequest request)
            {
                this.interceptor(physicalAddress, resourceOperation, request);

                StoreResponse response = await this.baseClient.InvokeStoreAsync(physicalAddress, resourceOperation, request);
                return response;
            }
        }
    }
}<|MERGE_RESOLUTION|>--- conflicted
+++ resolved
@@ -115,14 +115,10 @@
                     userPayload: true,
                     payloadSent: false);
 
-<<<<<<< HEAD
-                DocumentClientException documentClientException = new DocumentClientException(message: "Exception", innerException: transportException, statusCode: System.Net.HttpStatusCode.Gone);
-=======
                 DocumentClientException documentClientException = new DocumentClientException(
                     message: "Exception",
                     innerException: transportException,
                     statusCode: System.Net.HttpStatusCode.Gone);
->>>>>>> 457a2349
                 CosmosClientSideRequestStatistics requestStatistics = (CosmosClientSideRequestStatistics)request.RequestContext.ClientRequestStatistics;
                 requestStatistics.RecordResponse(request, new StoreResult(
                     storeResponse: null,
