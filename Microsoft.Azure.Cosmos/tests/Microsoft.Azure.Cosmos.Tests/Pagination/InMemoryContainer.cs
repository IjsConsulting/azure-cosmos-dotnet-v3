﻿//------------------------------------------------------------
// Copyright (c) Microsoft Corporation.  All rights reserved.
//------------------------------------------------------------

namespace Microsoft.Azure.Cosmos.Tests.Pagination
{
    using System;
    using System.Collections;
    using System.Collections.Generic;
    using System.IO;
    using System.Linq;
    using System.Reflection;
    using System.Threading;
    using System.Threading.Tasks;
    using Microsoft.Azure.Cosmos;
    using Microsoft.Azure.Cosmos.ChangeFeed.Pagination;
    using Microsoft.Azure.Cosmos.CosmosElements;
    using Microsoft.Azure.Cosmos.CosmosElements.Numbers;
    using Microsoft.Azure.Cosmos.Json;
    using Microsoft.Azure.Cosmos.Pagination;
    using Microsoft.Azure.Cosmos.Query.Core;
    using Microsoft.Azure.Cosmos.Query.Core.Monads;
    using Microsoft.Azure.Cosmos.Query.Core.Parser;
    using Microsoft.Azure.Cosmos.Query.Core.Pipeline;
    using Microsoft.Azure.Cosmos.ReadFeed.Pagination;
    using Microsoft.Azure.Cosmos.Routing;
    using Microsoft.Azure.Cosmos.Serialization.HybridRow;
    using Microsoft.Azure.Cosmos.SqlObjects;
    using Microsoft.Azure.Cosmos.Tests.Query.OfflineEngine;
    using Microsoft.Azure.Cosmos.Tracing;
    using Microsoft.Azure.Documents;
    using ResourceIdentifier = Cosmos.Pagination.ResourceIdentifier;

    // Collection useful for mocking requests and repartitioning (splits / merge).
    internal sealed class InMemoryContainer : IMonadicDocumentContainer
    {
        private readonly PartitionKeyDefinition partitionKeyDefinition;
        private readonly Dictionary<int, (int, int)> parentToChildMapping;

        private PartitionKeyHashRangeDictionary<Records> partitionedRecords;
        private PartitionKeyHashRangeDictionary<List<Change>> partitionedChanges;
        private Dictionary<int, PartitionKeyHashRange> partitionKeyRangeIdToHashRange;
        private Dictionary<int, PartitionKeyHashRange> cachedPartitionKeyRangeIdToHashRange;

        public InMemoryContainer(
            PartitionKeyDefinition partitionKeyDefinition)
        {
            this.partitionKeyDefinition = partitionKeyDefinition ?? throw new ArgumentNullException(nameof(partitionKeyDefinition));
            PartitionKeyHashRange fullRange = new PartitionKeyHashRange(startInclusive: null, endExclusive: null);
            PartitionKeyHashRanges partitionKeyHashRanges = PartitionKeyHashRanges.Create(new PartitionKeyHashRange[] { fullRange });
            this.partitionedRecords = new PartitionKeyHashRangeDictionary<Records>(partitionKeyHashRanges);
            this.partitionedRecords[fullRange] = new Records();
            this.partitionedChanges = new PartitionKeyHashRangeDictionary<List<Change>>(partitionKeyHashRanges);
            this.partitionedChanges[fullRange] = new List<Change>();
            this.partitionKeyRangeIdToHashRange = new Dictionary<int, PartitionKeyHashRange>()
            {
                { 0, fullRange }
            };
            this.cachedPartitionKeyRangeIdToHashRange = new Dictionary<int, PartitionKeyHashRange>()
            {
                { 0, fullRange }
            };
            this.parentToChildMapping = new Dictionary<int, (int, int)>();
        }

        public Task<TryCatch<List<FeedRangeEpk>>> MonadicGetFeedRangesAsync(
            ITrace trace,
            CancellationToken cancellationToken) => this.MonadicGetChildRangeAsync(
                FeedRangeEpk.FullRange,
                trace,
                cancellationToken);

        public async Task<TryCatch<List<FeedRangeEpk>>> MonadicGetChildRangeAsync(
            FeedRangeInternal feedRange,
            ITrace trace,
            CancellationToken cancellationToken)
        {
            cancellationToken.ThrowIfCancellationRequested();

            if (feedRange == null)
            {
                throw new ArgumentNullException(nameof(feedRange));
            }

            if (trace == null)
            {
                throw new ArgumentNullException(nameof(trace));
            }

            using (ITrace getChildRangesTrace = trace.StartChild(name: "Get Child Ranges", TraceComponent.Routing, TraceLevel.Info))
            {
                FeedRangeEpk CreateRangeFromId(int id)
                {
                    PartitionKeyHashRange hashRange = this.cachedPartitionKeyRangeIdToHashRange[id];
                    return new FeedRangeEpk(
                        new Documents.Routing.Range<string>(
                            min: hashRange.StartInclusive.HasValue ? hashRange.StartInclusive.Value.ToString() : string.Empty,
                            max: hashRange.EndExclusive.HasValue ? hashRange.EndExclusive.Value.ToString() : string.Empty,
                            isMinInclusive: true,
                            isMaxInclusive: false));
                }

                if (feedRange is FeedRangePartitionKey)
                {
                    throw new ArgumentException("Can not get the child of a logical partition key");
                }

                if (feedRange.Equals(FeedRangeEpk.FullRange))
                {
                    List<FeedRangeEpk> ranges = new List<FeedRangeEpk>();
                    foreach (int id in this.cachedPartitionKeyRangeIdToHashRange.Keys)
                    {
                        ranges.Add(CreateRangeFromId(id));
                    }

                    return TryCatch<List<FeedRangeEpk>>.FromResult(ranges);
                }

                if (feedRange is FeedRangeEpk feedRangeEpk)
                {
                    // look for overlapping epk ranges.
                    List<FeedRangeEpk> overlappedIds;
                    if (feedRangeEpk.Range.Min.Equals(FeedRangeEpk.FullRange.Range.Min) && feedRangeEpk.Range.Max.Equals(FeedRangeEpk.FullRange.Range.Max))
                    {
                        overlappedIds = this.cachedPartitionKeyRangeIdToHashRange.Select(kvp => CreateRangeFromId(kvp.Key)).ToList();
                    }
                    else
                    {
                        PartitionKeyHashRange hashRange = FeedRangeEpkToHashRange(feedRangeEpk);
                        overlappedIds = this.cachedPartitionKeyRangeIdToHashRange
                            .Where(kvp => hashRange.Contains(kvp.Value))
                            .Select(kvp => CreateRangeFromId(kvp.Key))
                            .ToList();
                    }

                    if (overlappedIds.Count == 0)
                    {
                        return TryCatch<List<FeedRangeEpk>>.FromException(
                            new KeyNotFoundException(
                                $"PartitionKeyRangeId: {feedRangeEpk} does not exist."));
                    }

                    return TryCatch<List<FeedRangeEpk>>.FromResult(overlappedIds);
                }

                if (!(feedRange is FeedRangePartitionKeyRange feedRangePartitionKeyRange))
                {
                    throw new InvalidOperationException("Expected feed range to be a partition key range at this point.");
                }

                if (!int.TryParse(feedRangePartitionKeyRange.PartitionKeyRangeId, out int partitionKeyRangeId))
                {
                    return TryCatch<List<FeedRangeEpk>>.FromException(
                        new FormatException(
                            $"PartitionKeyRangeId: {feedRangePartitionKeyRange.PartitionKeyRangeId} is not an integer."));
                }

                if (!this.parentToChildMapping.TryGetValue(partitionKeyRangeId, out (int left, int right) children))
                {
                    // This range has no children (base case)
                    if (!this.cachedPartitionKeyRangeIdToHashRange.TryGetValue(partitionKeyRangeId, out PartitionKeyHashRange hashRange))
                    {
                        return TryCatch<List<FeedRangeEpk>>.FromException(
                            new KeyNotFoundException(
                                $"PartitionKeyRangeId: {partitionKeyRangeId} does not exist."));
                    }

                    List<FeedRangeEpk> singleRange = new List<FeedRangeEpk>()
                {
                    CreateRangeFromId(partitionKeyRangeId),
                };

                    return TryCatch<List<FeedRangeEpk>>.FromResult(singleRange);
                }

                // Recurse on the left and right child.
                FeedRangeInternal left = new FeedRangePartitionKeyRange(children.left.ToString());
                FeedRangeInternal right = new FeedRangePartitionKeyRange(children.right.ToString());

                TryCatch<List<FeedRangeEpk>> tryGetLeftRanges = await this.MonadicGetChildRangeAsync(left, trace, cancellationToken);
                if (tryGetLeftRanges.Failed)
                {
                    return tryGetLeftRanges;
                }

                TryCatch<List<FeedRangeEpk>> tryGetRightRanges = await this.MonadicGetChildRangeAsync(right, trace, cancellationToken);
                if (tryGetRightRanges.Failed)
                {
                    return tryGetRightRanges;
                }

                List<FeedRangeEpk> overlappingRanges = tryGetLeftRanges.Result.Concat(tryGetRightRanges.Result).ToList();
                return TryCatch<List<FeedRangeEpk>>.FromResult(overlappingRanges);
            }
        }

        public Task<TryCatch> MonadicRefreshProviderAsync(
            ITrace trace,
            CancellationToken cancellationToken)
        {
            using (ITrace refreshProviderTrace = trace.StartChild("Refreshing FeedRangeProvider", TraceComponent.Routing, TraceLevel.Info))
            {
                this.cachedPartitionKeyRangeIdToHashRange = new Dictionary<int, PartitionKeyHashRange>(this.partitionKeyRangeIdToHashRange);
                return Task.FromResult(TryCatch.FromResult());
            }
        }

        public Task<TryCatch<Record>> MonadicCreateItemAsync(
            CosmosObject payload,
            CancellationToken cancellationToken)
        {
            cancellationToken.ThrowIfCancellationRequested();

            if (payload == null)
            {
                throw new ArgumentNullException(nameof(payload));
            }

            PartitionKeyHash partitionKeyHash = GetHashFromPayload(payload, this.partitionKeyDefinition);
            if (!this.partitionedRecords.TryGetValue(partitionKeyHash, out Records records))
            {
                records = new Records();
                this.partitionedRecords[partitionKeyHash] = records;
            }

            int? pkrangeid = null;
            foreach (KeyValuePair<int, PartitionKeyHashRange> kvp in this.partitionKeyRangeIdToHashRange)
            {
                if (kvp.Value.Contains(partitionKeyHash))
                {
                    pkrangeid = kvp.Key;
                }
            }

            if (!pkrangeid.HasValue)
            {
                throw new InvalidOperationException();
            }

            Record recordAdded = records.Add(pkrangeid.Value, payload);

            if (!this.partitionedChanges.TryGetValue(partitionKeyHash, out List<Change> changes))
            {
                changes = new List<Change>();
                this.partitionedChanges[partitionKeyHash] = changes;
            }

            ulong maxLogicalSequenceNumber = changes.Count == 0 ? 0 : changes.Select(change => change.LogicalSequenceNumber).Max();

            Change change = new Change(
                recordAdded,
                partitionKeyRangeId: (ulong)pkrangeid.Value,
                logicalSequenceNumber: maxLogicalSequenceNumber + 1);

            changes.Add(change);
            return Task.FromResult(TryCatch<Record>.FromResult(recordAdded));
        }

        public Task<TryCatch<Record>> MonadicReadItemAsync(
            CosmosElement partitionKey,
            string identifier,
            CancellationToken cancellationToken)
        {
            cancellationToken.ThrowIfCancellationRequested();

            static Task<TryCatch<Record>> CreateNotFoundException(CosmosElement partitionKey, string identifer)
            {
                return Task.FromResult(
                    TryCatch<Record>.FromException(
                        new CosmosException(
                            message: $"Document with partitionKey: {partitionKey?.ToString() ?? "UNDEFINED"} and id: {identifer} not found.",
                            statusCode: System.Net.HttpStatusCode.NotFound,
                            subStatusCode: default,
                            activityId: Guid.NewGuid().ToString(),
                            requestCharge: 42)));
            }

            PartitionKeyHash partitionKeyHash = GetHashFromPartitionKey(
                partitionKey,
                this.partitionKeyDefinition);

            if (!this.partitionedRecords.TryGetValue(partitionKeyHash, out Records records))
            {
                return CreateNotFoundException(partitionKey, identifier);
            }

            foreach (Record candidate in records)
            {
                bool identifierMatches = candidate.Identifier == identifier;

                CosmosElement candidatePartitionKey = GetPartitionKeyFromPayload(
                    candidate.Payload,
                    this.partitionKeyDefinition);

                bool partitionKeyMatches;
                if (candidatePartitionKey is null && partitionKey is null)
                {
                    partitionKeyMatches = true;
                }
                else if ((candidatePartitionKey != null) && (partitionKey != null))
                {
                    partitionKeyMatches = candidatePartitionKey.Equals(partitionKey);
                }
                else
                {
                    partitionKeyMatches = false;
                }

                if (identifierMatches && partitionKeyMatches)
                {
                    return Task.FromResult(TryCatch<Record>.FromResult(candidate));
                }
            }

            return CreateNotFoundException(partitionKey, identifier);
        }

        public Task<TryCatch<ReadFeedPage>> MonadicReadFeedAsync(
            ReadFeedState readFeedState,
            FeedRangeInternal feedRange,
            QueryRequestOptions queryRequestOptions,
            int pageSize,
            ITrace trace,
            CancellationToken cancellationToken)
        {
            cancellationToken.ThrowIfCancellationRequested();

            using (ITrace readFeed = trace.StartChild("Read Feed Transport", TraceComponent.Transport, TraceLevel.Info))
            {
                TryCatch<int> monadicPartitionKeyRangeId = this.MonadicGetPartitionKeyRangeIdFromFeedRange(feedRange);
                if (monadicPartitionKeyRangeId.Failed)
                {
                    return Task.FromResult(TryCatch<ReadFeedPage>.FromException(monadicPartitionKeyRangeId.Exception));
                }

                int partitionKeyRangeId = monadicPartitionKeyRangeId.Result;

                if (!this.partitionKeyRangeIdToHashRange.TryGetValue(
                    partitionKeyRangeId,
                    out PartitionKeyHashRange range))
                {
                    return Task.FromResult(
                        TryCatch<ReadFeedPage>.FromException(
                            new CosmosException(
                            message: $"PartitionKeyRangeId {partitionKeyRangeId} is gone",
                            statusCode: System.Net.HttpStatusCode.Gone,
                            subStatusCode: (int)SubStatusCodes.PartitionKeyRangeGone,
                            activityId: Guid.NewGuid().ToString(),
                            requestCharge: 42)));
                }

                if (!this.partitionedRecords.TryGetValue(range, out Records records))
                {
                    throw new InvalidOperationException("failed to find the range.");
                }

                (ulong pkrangeId, ulong documentIndex) rangeIdAndIndex;
                if (readFeedState is ReadFeedBeginningState)
                {
                    rangeIdAndIndex = (0, 0);
                }
                else if (readFeedState is ReadFeedContinuationState readFeedContinuationState)
                {
                    ResourceIdentifier resourceIdentifier = ResourceIdentifier.Parse(((CosmosString)readFeedContinuationState.ContinuationToken).Value);
                    rangeIdAndIndex = (resourceIdentifier.Database, resourceIdentifier.Document);
                }
                else
                {
                    throw new InvalidOperationException("Unknown read feed state");
                }

                List<Record> page = records
                    .Where((record) =>
                    {
                        if (!IsRecordWithinFeedRange(record, feedRange, this.partitionKeyDefinition))
                        {
                            return false;
                        }

                        // We do a filter on a composite index here 
                        int pkRangeIdCompare = record.ResourceIdentifier.Database.CompareTo((uint)rangeIdAndIndex.pkrangeId);
                        if (pkRangeIdCompare < 0)
                        {
                            return false;
                        }
                        else if (pkRangeIdCompare > 0)
                        {
                            return true;
                        }
                        else // pkRangeIdCompare == 0
                        {
                            return record.ResourceIdentifier.Document > rangeIdAndIndex.documentIndex;
                        }
                    })
                    .Take(pageSize)
                    .ToList();

                List<CosmosObject> documents = new List<CosmosObject>();
                foreach (Record record in page)
                {
                    CosmosObject document = ConvertRecordToCosmosElement(record);
                    documents.Add(CosmosObject.Create(document));
                }

                ReadFeedState continuationState;
                if (documents.Count == 0)
                {
                    continuationState = null;
                }
                else
                {
                    ResourceId resourceIdentifier = page.Last().ResourceIdentifier;
                    CosmosString continuationToken = CosmosString.Create(resourceIdentifier.ToString());
                    continuationState = ReadFeedState.Continuation(continuationToken);
                }

                CosmosArray cosmosDocuments = CosmosArray.Create(documents);
                CosmosNumber cosmosCount = CosmosNumber64.Create(cosmosDocuments.Count);
                CosmosString cosmosRid = CosmosString.Create("AYIMAMmFOw8YAAAAAAAAAA==");

                Dictionary<string, CosmosElement> responseDictionary = new Dictionary<string, CosmosElement>()
                {
                    { "Documents", cosmosDocuments },
                    { "_count", cosmosCount },
                    { "_rid", cosmosRid },
                };
                CosmosObject cosmosResponse = CosmosObject.Create(responseDictionary);
                IJsonWriter jsonWriter = Cosmos.Json.JsonWriter.Create(JsonSerializationFormat.Text);
                cosmosResponse.WriteTo(jsonWriter);
                byte[] result = jsonWriter.GetResult().ToArray();
                MemoryStream responseStream = new MemoryStream(result);

                ReadFeedPage readFeedPage = new ReadFeedPage(
                    responseStream,
                    requestCharge: 42,
                    activityId: Guid.NewGuid().ToString(),
                    CosmosDiagnosticsContext.Create(default),
                    continuationState);

                return Task.FromResult(TryCatch<ReadFeedPage>.FromResult(readFeedPage));
            }
        }

        public Task<TryCatch<QueryPage>> MonadicQueryAsync(
            SqlQuerySpec sqlQuerySpec,
            string continuationToken,
            FeedRangeInternal feedRange,
            int pageSize,
            ITrace trace,
            CancellationToken cancellationToken)
        {
            cancellationToken.ThrowIfCancellationRequested();
            if (sqlQuerySpec == null)
            {
                throw new ArgumentNullException(nameof(sqlQuerySpec));
            }

            using (ITrace childTrace = trace.StartChild("Query Transport", TraceComponent.Transport, TraceLevel.Info))
            {
                TryCatch<int> monadicPartitionKeyRangeId = this.MonadicGetPartitionKeyRangeIdFromFeedRange(feedRange);
                if (monadicPartitionKeyRangeId.Failed)
                {
                    return Task.FromResult(TryCatch<QueryPage>.FromException(monadicPartitionKeyRangeId.Exception));
                }

                int partitionKeyRangeId = monadicPartitionKeyRangeId.Result;

                if (!this.partitionKeyRangeIdToHashRange.TryGetValue(
                    partitionKeyRangeId,
                    out PartitionKeyHashRange range))
                {
                    return Task.FromResult(TryCatch<QueryPage>.FromException(
                        new CosmosException(
                            message: $"PartitionKeyRangeId {partitionKeyRangeId} is gone",
                            statusCode: System.Net.HttpStatusCode.Gone,
                            subStatusCode: (int)SubStatusCodes.PartitionKeyRangeGone,
                            activityId: Guid.NewGuid().ToString(),
                            requestCharge: 42)));
                }

                if (!this.partitionedRecords.TryGetValue(range, out Records records))
                {
                    throw new InvalidOperationException("failed to find the range.");
                }

                List<CosmosObject> documents = new List<CosmosObject>();
                foreach (Record record in records.Where(r => IsRecordWithinFeedRange(r, feedRange, this.partitionKeyDefinition)))
                {
                    CosmosObject document = ConvertRecordToCosmosElement(record);
                    documents.Add(CosmosObject.Create(document));
                }

                TryCatch<SqlQuery> monadicParse = SqlQueryParser.Monadic.Parse(sqlQuerySpec.QueryText);
                if (monadicParse.Failed)
                {
                    return Task.FromResult(TryCatch<QueryPage>.FromException(monadicParse.Exception));
                }

                SqlQuery sqlQuery = monadicParse.Result;
                IEnumerable<CosmosElement> queryResults = SqlInterpreter.ExecuteQuery(documents, sqlQuery);
                IEnumerable<CosmosElement> queryPageResults = queryResults;

                // Filter for the continuation token
                string continuationResourceId;
                int continuationSkipCount;

                if (continuationToken != null)
                {
                    CosmosObject parsedContinuationToken = CosmosObject.Parse(continuationToken);
                    continuationResourceId = ((CosmosString)parsedContinuationToken["resourceId"]).Value;
                    continuationSkipCount = (int)Number64.ToLong(((CosmosNumber64)parsedContinuationToken["skipCount"]).Value);

                    ResourceIdentifier continuationParsedResourceId = ResourceIdentifier.Parse(continuationResourceId);
                    queryPageResults = queryPageResults.Where(c =>
                    {
                        ResourceId documentResourceId = ResourceId.Parse(((CosmosString)((CosmosObject)c)["_rid"]).Value);
                        // Perform a composite filter on pkrange id and document index 
                        int pkRangeIdCompare = documentResourceId.Database.CompareTo(continuationParsedResourceId.Database);
                        if (pkRangeIdCompare < 0)
                        {
                            return false;
                        }
                        else if (pkRangeIdCompare > 0)
                        {
                            return true;
                        }
                        else // pkRangeIdCompare == 0
                        {
                            int documentCompare = documentResourceId.Document.CompareTo(continuationParsedResourceId.Document);

                            // If we have a skip count, then we can't skip over the rid we last saw, since
                            // there are documents with the same rid that we need to skip over.
                            return continuationSkipCount == 0 ? documentCompare > 0 : documentCompare >= 0;
                        }
                    });

                    for (int i = 0; i < continuationSkipCount; i++)
                    {
                        if (queryPageResults.FirstOrDefault() is CosmosObject firstDocument)
                        {
                            string currentResourceId = ((CosmosString)firstDocument["_rid"]).Value;
                            if (currentResourceId == continuationResourceId)
                            {
                                queryPageResults = queryPageResults.Skip(1);
                            }
                        }
                    }
                }
                else
                {
                    continuationResourceId = null;
                    continuationSkipCount = 0;
                }

                queryPageResults = queryPageResults.Take(pageSize);
                List<CosmosElement> queryPageResultList = queryPageResults.ToList();
                QueryState queryState;
                if (queryPageResultList.LastOrDefault() is CosmosObject lastDocument)
                {
                    string currentResourceId = ((CosmosString)lastDocument["_rid"]).Value;
                    int currentSkipCount = queryPageResultList
                        .Where(document => ((CosmosString)((CosmosObject)document)["_rid"]).Value == currentResourceId)
                        .Count();
                    if (currentResourceId == continuationResourceId)
                    {
                        currentSkipCount += continuationSkipCount;
                    }

                    CosmosObject queryStateValue = CosmosObject.Create(new Dictionary<string, CosmosElement>()
                    {
                        { "resourceId", CosmosString.Create(currentResourceId) },
                        { "skipCount", CosmosNumber64.Create(currentSkipCount) },
                    });

                    queryState = new QueryState(CosmosString.Create(queryStateValue.ToString()));
                }
                else
                {
                    queryState = default;
                }

                return Task.FromResult(
                    TryCatch<QueryPage>.FromResult(
                        new QueryPage(
                            queryPageResultList,
                            requestCharge: 42,
                            activityId: Guid.NewGuid().ToString(),
                            responseLengthInBytes: 1337,
                            cosmosQueryExecutionInfo: default,
                            disallowContinuationTokenMessage: default,
                            state: queryState)));
            }
        }

        public Task<TryCatch<ChangeFeedPage>> MonadicChangeFeedAsync(
            ChangeFeedState state,
            FeedRangeInternal feedRange,
            int pageSize,
<<<<<<< HEAD
            ChangeFeedMode changeFeedMode,
=======
            ITrace trace,
>>>>>>> 371fcc1b
            CancellationToken cancellationToken)
        {
            cancellationToken.ThrowIfCancellationRequested();

            if (state == null)
            {
                throw new ArgumentNullException(nameof(state));
            }

            if (feedRange == null)
            {
                throw new ArgumentNullException(nameof(feedRange));
            }

            if (pageSize <= 0)
            {
                throw new ArgumentOutOfRangeException(nameof(pageSize));
            }

            using (ITrace childTrace = trace.StartChild("Change Feed Transport", TraceComponent.Transport, TraceLevel.Info))
            {
                TryCatch<int> monadicPartitionKeyRangeId = this.MonadicGetPartitionKeyRangeIdFromFeedRange(feedRange);
                if (monadicPartitionKeyRangeId.Failed)
                {
                    return Task.FromResult(TryCatch<ChangeFeedPage>.FromException(monadicPartitionKeyRangeId.Exception));
                }

                int partitionKeyRangeId = monadicPartitionKeyRangeId.Result;

                if (!this.partitionKeyRangeIdToHashRange.TryGetValue(
                    partitionKeyRangeId,
                    out PartitionKeyHashRange range))
                {
                    return Task.FromResult(TryCatch<ChangeFeedPage>.FromException(
                        new CosmosException(
                            message: $"PartitionKeyRangeId {partitionKeyRangeId} is gone",
                            statusCode: System.Net.HttpStatusCode.Gone,
                            subStatusCode: (int)SubStatusCodes.PartitionKeyRangeGone,
                            activityId: Guid.NewGuid().ToString(),
                            requestCharge: 42)));
                }

                if (!this.partitionedChanges.TryGetValue(range, out List<Change> changes))
                {
                    throw new InvalidOperationException("failed to find the range.");
                }

                List<Change> filteredChanges = changes
                    .Where(change => IsRecordWithinFeedRange(change.Record, feedRange, this.partitionKeyDefinition))
                    .Where(change => state.Accept(ChangeFeedPredicate.Singleton, change))
                    .Take(pageSize)
                    .ToList();

                if (filteredChanges.Count == 0)
                {
                    ChangeFeedState notModifiedResponseState = new ChangeFeedStateTime(DateTime.UtcNow);
                    return Task.FromResult(
                    TryCatch<ChangeFeedPage>.FromResult(
                        new ChangeFeedNotModifiedPage(
                            requestCharge: 42,
                            activityId: Guid.NewGuid().ToString(),
                            notModifiedResponseState)));
                }

                Change lastChange = filteredChanges.Last();
                CosmosObject continuationToken = CosmosObject.Create(
                    new Dictionary<string, CosmosElement>()
                    {
                        { "PkRangeId", CosmosNumber64.Create(lastChange.PartitionKeyRangeId) },
                        { "LSN", CosmosNumber64.Create(lastChange.LogicalSequenceNumber) }
                    });

                ChangeFeedState responseState = ChangeFeedState.Continuation(continuationToken);

                List<CosmosObject> documents = new List<CosmosObject>();
                foreach (Change change in filteredChanges)
                {
                    CosmosObject document = ConvertRecordToCosmosElement(change.Record);
                    documents.Add(CosmosObject.Create(document));
                }

                CosmosArray cosmosDocuments = CosmosArray.Create(documents);
                CosmosNumber cosmosCount = CosmosNumber64.Create(cosmosDocuments.Count);
                CosmosString cosmosRid = CosmosString.Create("AYIMAMmFOw8YAAAAAAAAAA==");

                Dictionary<string, CosmosElement> responseDictionary = new Dictionary<string, CosmosElement>()
                {
                    { "Documents", cosmosDocuments },
                    { "_count", cosmosCount },
                    { "_rid", cosmosRid },
                };
                CosmosObject cosmosResponse = CosmosObject.Create(responseDictionary);
                IJsonWriter jsonWriter = Cosmos.Json.JsonWriter.Create(JsonSerializationFormat.Text);
                cosmosResponse.WriteTo(jsonWriter);
                byte[] result = jsonWriter.GetResult().ToArray();
                MemoryStream responseStream = new MemoryStream(result);

                return Task.FromResult(
                    TryCatch<ChangeFeedPage>.FromResult(
                        new ChangeFeedSuccessPage(
                            responseStream,
                            requestCharge: 42,
                            activityId: Guid.NewGuid().ToString(),
                            responseState)));
            }
        }

        public Task<TryCatch> MonadicSplitAsync(
            FeedRangeInternal feedRange,
            CancellationToken cancellationToken)
        {
            cancellationToken.ThrowIfCancellationRequested();

            if (feedRange == null)
            {
                throw new ArgumentNullException(nameof(feedRange));
            }

            TryCatch<int> monadicPartitionKeyRangeId = this.MonadicGetPartitionKeyRangeIdFromFeedRange(feedRange);
            if (monadicPartitionKeyRangeId.Failed)
            {
                return Task.FromResult(TryCatch.FromException(monadicPartitionKeyRangeId.Exception));
            }

            int partitionKeyRangeId = monadicPartitionKeyRangeId.Result;

            // Get the current range and records
            if (!this.partitionKeyRangeIdToHashRange.TryGetValue(
                partitionKeyRangeId,
                out PartitionKeyHashRange parentRange))
            {
                return Task.FromResult(
                    TryCatch.FromException(
                        new CosmosException(
                        message: $"PartitionKeyRangeId {partitionKeyRangeId} is gone",
                        statusCode: System.Net.HttpStatusCode.Gone,
                        subStatusCode: (int)SubStatusCodes.PartitionKeyRangeGone,
                        activityId: Guid.NewGuid().ToString(),
                        requestCharge: 42)));
            }

            if (!this.partitionedRecords.TryGetValue(parentRange, out Records parentRecords))
            {
                throw new InvalidOperationException("failed to find the range.");
            }

            if (!this.partitionedChanges.TryGetValue(parentRange, out List<Change> parentChanges))
            {
                throw new InvalidOperationException("failed to find the range.");
            }

            // Split the range space
            PartitionKeyHashRanges partitionKeyHashRanges = PartitionKeyHashRangeSplitterAndMerger.SplitRange(
                parentRange,
                rangeCount: 2);

            // Update the partition routing map
            int maxPartitionKeyRangeId = this.partitionKeyRangeIdToHashRange.Keys.Max();
            this.parentToChildMapping[partitionKeyRangeId] = (maxPartitionKeyRangeId + 1, maxPartitionKeyRangeId + 2);
            Dictionary<int, PartitionKeyHashRange> newPartitionKeyRangeIdToHashRange = new Dictionary<int, PartitionKeyHashRange>()
            {
                { maxPartitionKeyRangeId + 1, partitionKeyHashRanges.First() },
                { maxPartitionKeyRangeId + 2, partitionKeyHashRanges.Last() },
            };

            foreach (KeyValuePair<int, PartitionKeyHashRange> kvp in this.partitionKeyRangeIdToHashRange)
            {
                int oldRangeId = kvp.Key;
                PartitionKeyHashRange oldRange = kvp.Value;
                if (!oldRange.Equals(parentRange))
                {
                    newPartitionKeyRangeIdToHashRange[oldRangeId] = oldRange;
                }
            }

            // Copy over the partitioned records (minus the parent range)
            PartitionKeyHashRangeDictionary<Records> newPartitionedRecords = new PartitionKeyHashRangeDictionary<Records>(
                PartitionKeyHashRanges.Create(newPartitionKeyRangeIdToHashRange.Values));

            newPartitionedRecords[partitionKeyHashRanges.First()] = new Records();
            newPartitionedRecords[partitionKeyHashRanges.Last()] = new Records();

            foreach (PartitionKeyHashRange range in this.partitionKeyRangeIdToHashRange.Values)
            {
                if (!range.Equals(parentRange))
                {
                    newPartitionedRecords[range] = this.partitionedRecords[range];
                }
            }

            PartitionKeyHashRangeDictionary<List<Change>> newPartitionedChanges = new PartitionKeyHashRangeDictionary<List<Change>>(
                PartitionKeyHashRanges.Create(newPartitionKeyRangeIdToHashRange.Values));

            newPartitionedChanges[partitionKeyHashRanges.First()] = new List<Change>();
            newPartitionedChanges[partitionKeyHashRanges.Last()] = new List<Change>();

            foreach (PartitionKeyHashRange range in this.partitionKeyRangeIdToHashRange.Values)
            {
                if (!range.Equals(parentRange))
                {
                    newPartitionedChanges[range] = this.partitionedChanges[range];
                }
            }

            this.partitionedRecords = newPartitionedRecords;
            this.partitionedChanges = newPartitionedChanges;
            this.partitionKeyRangeIdToHashRange = newPartitionKeyRangeIdToHashRange;

            // Rehash the records in the parent range
            foreach (Record record in parentRecords)
            {
                PartitionKeyHash partitionKeyHash = GetHashFromPayload(record.Payload, this.partitionKeyDefinition);
                if (!this.partitionedRecords.TryGetValue(partitionKeyHash, out Records records))
                {
                    records = new Records();
                    this.partitionedRecords[partitionKeyHash] = records;
                }

                records.Add(record);
            }

            // Rehash the changes in the parent range 
            foreach (Change change in parentChanges)
            {
                PartitionKeyHash partitionKeyHash = GetHashFromPayload(change.Record.Payload, this.partitionKeyDefinition);
                if (!this.partitionedChanges.TryGetValue(partitionKeyHash, out List<Change> changes))
                {
                    changes = new List<Change>();
                    this.partitionedChanges[partitionKeyHash] = changes;
                }

                changes.Add(change);
            }

            return Task.FromResult(TryCatch.FromResult());
        }

        public Task<TryCatch> MonadicMergeAsync(
            FeedRangeInternal feedRange1,
            FeedRangeInternal feedRange2,
            CancellationToken cancellationToken)
        {
            cancellationToken.ThrowIfCancellationRequested();

            if (feedRange1 == null)
            {
                throw new ArgumentNullException(nameof(feedRange1));
            }

            if (feedRange2 == null)
            {
                throw new ArgumentNullException(nameof(feedRange2));
            }

            TryCatch<int> monadicPartitionKeyRangeId1 = this.MonadicGetPartitionKeyRangeIdFromFeedRange(feedRange1);
            if (monadicPartitionKeyRangeId1.Failed)
            {
                return Task.FromResult(TryCatch.FromException(monadicPartitionKeyRangeId1.Exception));
            }

            int sourceRangeId1 = monadicPartitionKeyRangeId1.Result;

            TryCatch<int> monadicPartitionKeyRangeId2 = this.MonadicGetPartitionKeyRangeIdFromFeedRange(feedRange2);
            if (monadicPartitionKeyRangeId2.Failed)
            {
                return Task.FromResult(TryCatch.FromException(monadicPartitionKeyRangeId2.Exception));
            }

            int sourceRangeId2 = monadicPartitionKeyRangeId2.Result;

            // Get the range and records
            if (!this.partitionKeyRangeIdToHashRange.TryGetValue(
                sourceRangeId1,
                out PartitionKeyHashRange sourceHashRange1))
            {
                return Task.FromResult(
                    TryCatch.FromException(
                        new CosmosException(
                        message: $"PartitionKeyRangeId {sourceRangeId1} is gone",
                        statusCode: System.Net.HttpStatusCode.Gone,
                        subStatusCode: (int)SubStatusCodes.PartitionKeyRangeGone,
                        activityId: Guid.NewGuid().ToString(),
                        requestCharge: 42)));
            }

            if (!this.partitionedRecords.TryGetValue(sourceHashRange1, out Records sourceRecords1))
            {
                throw new InvalidOperationException("failed to find the range.");
            }

            if (!this.partitionedChanges.TryGetValue(sourceHashRange1, out List<Change> sourceChanges1))
            {
                throw new InvalidOperationException("failed to find the range.");
            }

            if (!this.partitionKeyRangeIdToHashRange.TryGetValue(
                sourceRangeId2,
                out PartitionKeyHashRange sourceHashRange2))
            {
                return Task.FromResult(
                    TryCatch.FromException(
                        new CosmosException(
                        message: $"PartitionKeyRangeId {sourceRangeId2} is gone",
                        statusCode: System.Net.HttpStatusCode.Gone,
                        subStatusCode: (int)SubStatusCodes.PartitionKeyRangeGone,
                        activityId: Guid.NewGuid().ToString(),
                        requestCharge: 42)));
            }

            if (!this.partitionedRecords.TryGetValue(sourceHashRange2, out Records sourceRecords2))
            {
                throw new InvalidOperationException("failed to find the range.");
            }

            if (!this.partitionedChanges.TryGetValue(sourceHashRange2, out List<Change> sourceChanges2))
            {
                throw new InvalidOperationException("failed to find the range.");
            }

            // Merge the range space
            TryCatch<PartitionKeyHashRanges> monadicRanges = PartitionKeyHashRanges.Monadic.Create(new List<PartitionKeyHashRange>()
            {
                sourceHashRange1,
                sourceHashRange2
            });

            if (monadicRanges.Failed)
            {
                return Task.FromResult(TryCatch.FromException(monadicRanges.Exception));
            }

            PartitionKeyHashRange mergedHashRange = PartitionKeyHashRangeSplitterAndMerger.MergeRanges(
                monadicRanges.Result);

            // Update the partition routing map 
            int maxPartitionKeyRangeId = this.partitionKeyRangeIdToHashRange.Keys.Max();
            Dictionary<int, PartitionKeyHashRange> newPartitionKeyRangeIdToHashRange = new Dictionary<int, PartitionKeyHashRange>()
            {
                { maxPartitionKeyRangeId + 1, mergedHashRange },
            };

            foreach (KeyValuePair<int, PartitionKeyHashRange> kvp in this.partitionKeyRangeIdToHashRange)
            {
                int oldRangeId = kvp.Key;
                PartitionKeyHashRange oldRange = kvp.Value;
                if (!(oldRange.Equals(sourceHashRange1) || oldRange.Equals(sourceHashRange2)))
                {
                    newPartitionKeyRangeIdToHashRange[oldRangeId] = oldRange;
                }
            }

            // Copy over the partitioned records (minus the source ranges)
            PartitionKeyHashRangeDictionary<Records> newPartitionedRecords = new PartitionKeyHashRangeDictionary<Records>(
                PartitionKeyHashRanges.Create(newPartitionKeyRangeIdToHashRange.Values));

            newPartitionedRecords[mergedHashRange] = new Records();

            foreach (PartitionKeyHashRange range in this.partitionKeyRangeIdToHashRange.Values)
            {
                if (!(range.Equals(sourceHashRange1) || range.Equals(sourceHashRange2)))
                {
                    newPartitionedRecords[range] = this.partitionedRecords[range];
                }
            }

            PartitionKeyHashRangeDictionary<List<Change>> newPartitionedChanges = new PartitionKeyHashRangeDictionary<List<Change>>(
                PartitionKeyHashRanges.Create(newPartitionKeyRangeIdToHashRange.Values));

            newPartitionedChanges[mergedHashRange] = new List<Change>();

            foreach (PartitionKeyHashRange range in this.partitionKeyRangeIdToHashRange.Values)
            {
                if (!(range.Equals(sourceHashRange1) || range.Equals(sourceHashRange2)))
                {
                    newPartitionedChanges[range] = this.partitionedChanges[range];
                }
            }

            this.partitionedRecords = newPartitionedRecords;
            this.partitionedChanges = newPartitionedChanges;
            this.partitionKeyRangeIdToHashRange = newPartitionKeyRangeIdToHashRange;

            // Rehash the records in the source ranges
            List<Record> combinedOrderedRecords = new List<Record>();
            foreach (Records sourceRecords in new Records[] { sourceRecords1, sourceRecords2 })
            {
                combinedOrderedRecords.AddRange(sourceRecords);
            }

            combinedOrderedRecords = combinedOrderedRecords
                .OrderBy(record => record.ResourceIdentifier.Database)
                .ThenBy(record => record.ResourceIdentifier.Document)
                .ToList();

            foreach (Record record in combinedOrderedRecords)
            {
                PartitionKeyHash partitionKeyHash = GetHashFromPayload(record.Payload, this.partitionKeyDefinition);
                if (!this.partitionedRecords.TryGetValue(partitionKeyHash, out Records records))
                {
                    records = new Records();
                    this.partitionedRecords[partitionKeyHash] = records;
                }

                records.Add(record);
            }

            // Rehash the changes in the parent range
            List<Change> combinedOrderedChanges = new List<Change>();
            foreach (List<Change> sourceChanges in new List<Change>[] { sourceChanges1, sourceChanges2 })
            {
                combinedOrderedChanges.AddRange(sourceChanges);
            }

            combinedOrderedChanges = combinedOrderedChanges
                .OrderBy(change => change.PartitionKeyRangeId)
                .ThenBy(change => change.LogicalSequenceNumber)
                .ToList();

            foreach (Change change in combinedOrderedChanges)
            {
                PartitionKeyHash partitionKeyHash = GetHashFromPayload(change.Record.Payload, this.partitionKeyDefinition);
                if (!this.partitionedChanges.TryGetValue(partitionKeyHash, out List<Change> changes))
                {
                    changes = new List<Change>();
                    this.partitionedChanges[partitionKeyHash] = changes;
                }

                changes.Add(change);
            }

            return Task.FromResult(TryCatch.FromResult());
        }

        public IEnumerable<int> PartitionKeyRangeIds => this.partitionKeyRangeIdToHashRange.Keys;

        private TryCatch<int> MonadicGetPkRangeIdFromEpk(FeedRangeEpk feedRangeEpk)
        {
            List<int> matchIds;
            if (feedRangeEpk.Range.Min.Equals(FeedRangeEpk.FullRange.Range.Min) && feedRangeEpk.Range.Max.Equals(FeedRangeEpk.FullRange.Range.Max))
            {
                matchIds = this.PartitionKeyRangeIds.ToList();
            }
            else
            {
                PartitionKeyHashRange hashRange = FeedRangeEpkToHashRange(feedRangeEpk);
                matchIds = this.partitionKeyRangeIdToHashRange
                    .Where(kvp => kvp.Value.Contains(hashRange) || hashRange.Contains(kvp.Value))
                    .Select(kvp => kvp.Key)
                    .ToList();
            }

            if (matchIds.Count != 1)
            {
                // Simulate a split exception, since we don't have a partition key range id to route to.
                CosmosException goneException = new CosmosException(
                    message: $"Epk Range: {feedRangeEpk.Range} is gone.",
                    statusCode: System.Net.HttpStatusCode.Gone,
                    subStatusCode: (int)SubStatusCodes.PartitionKeyRangeGone,
                    activityId: Guid.NewGuid().ToString(),
                    requestCharge: default);

                return TryCatch<int>.FromException(goneException);
            }

            return TryCatch<int>.FromResult(matchIds[0]);
        }

        private static PartitionKeyHash GetHashFromPayload(
            CosmosObject payload,
            PartitionKeyDefinition partitionKeyDefinition)
        {
            CosmosElement partitionKey = GetPartitionKeyFromPayload(payload, partitionKeyDefinition);
            return GetHashFromPartitionKey(partitionKey, partitionKeyDefinition);
        }

        private static PartitionKeyHash GetHashFromObjectModel(
            Cosmos.PartitionKey payload,
            PartitionKeyDefinition partitionKeyDefinition)
        {
            CosmosElement partitionKey = GetPartitionKeyFromObjectModel(payload);
            return GetHashFromPartitionKey(partitionKey, partitionKeyDefinition);
        }

        private static CosmosElement GetPartitionKeyFromPayload(CosmosObject payload, PartitionKeyDefinition partitionKeyDefinition)
        {
            // Restrict the partition key definition for now to keep things simple
            if (partitionKeyDefinition.Kind != PartitionKind.Hash)
            {
                throw new ArgumentOutOfRangeException("Can only support hash partitioning");
            }

            if (partitionKeyDefinition.Version != Documents.PartitionKeyDefinitionVersion.V2)
            {
                throw new ArgumentOutOfRangeException("Can only support hash v2");
            }

            if (partitionKeyDefinition.Paths.Count != 1)
            {
                throw new ArgumentOutOfRangeException("Can only support a single partition key path.");
            }

            IEnumerable<string> tokens = partitionKeyDefinition.Paths[0].Split("/").Skip(1);

            CosmosElement partitionKey = payload;
            foreach (string token in tokens)
            {
                if (partitionKey != default)
                {
                    if (!payload.TryGetValue(token, out partitionKey))
                    {
                        partitionKey = default;
                    }
                }
            }

            return partitionKey;
        }

        private static CosmosElement GetPartitionKeyFromObjectModel(Cosmos.PartitionKey payload)
        {
            CosmosArray partitionKeyPayload = CosmosArray.Parse(payload.ToJsonString());
            if (partitionKeyPayload.Count != 1)
            {
                throw new ArgumentOutOfRangeException("Can only support a single partition key path.");
            }

            return partitionKeyPayload[0];
        }

        private static PartitionKeyHash GetHashFromPartitionKey(CosmosElement partitionKey, PartitionKeyDefinition partitionKeyDefinition)
        {
            // Restrict the partition key definition for now to keep things simple
            if (partitionKeyDefinition.Kind != PartitionKind.Hash)
            {
                throw new ArgumentOutOfRangeException("Can only support hash partitioning");
            }

            if (partitionKeyDefinition.Version != Documents.PartitionKeyDefinitionVersion.V2)
            {
                throw new ArgumentOutOfRangeException("Can only support hash v2");
            }

            if (partitionKeyDefinition.Paths.Count != 1)
            {
                throw new ArgumentOutOfRangeException("Can only support a single partition key path.");
            }

            PartitionKeyHash partitionKeyHash = partitionKey switch
            {
                null => PartitionKeyHash.V2.HashUndefined(),
                CosmosString stringPartitionKey => PartitionKeyHash.V2.Hash(stringPartitionKey.Value),
                CosmosNumber numberPartitionKey => PartitionKeyHash.V2.Hash(Number64.ToDouble(numberPartitionKey.Value)),
                CosmosBoolean cosmosBoolean => PartitionKeyHash.V2.Hash(cosmosBoolean.Value),
                CosmosNull _ => PartitionKeyHash.V2.HashNull(),
                _ => throw new ArgumentOutOfRangeException(),
            };
            return partitionKeyHash;
        }

        private static CosmosObject ConvertRecordToCosmosElement(Record record)
        {
            Dictionary<string, CosmosElement> keyValuePairs = new Dictionary<string, CosmosElement>
            {
                ["_rid"] = CosmosString.Create(record.ResourceIdentifier.ToString()),
                ["_ts"] = CosmosNumber64.Create(record.Timestamp.Ticks),
                ["id"] = CosmosString.Create(record.Identifier)
            };

            foreach (KeyValuePair<string, CosmosElement> property in record.Payload)
            {
                keyValuePairs[property.Key] = property.Value;
            }

            return CosmosObject.Create(keyValuePairs);
        }

        private static bool IsRecordWithinFeedRange(
            Record record,
            FeedRange feedRange,
            PartitionKeyDefinition partitionKeyDefinition)
        {
            if (feedRange is FeedRangePartitionKey feedRangePartitionKey)
            {
                CosmosElement partitionKey = GetPartitionKeyFromObjectModel(feedRangePartitionKey.PartitionKey);
                CosmosElement partitionKeyFromRecord = GetPartitionKeyFromPayload(record.Payload, partitionKeyDefinition);
                return partitionKey.Equals(partitionKeyFromRecord);
            }
            else if (feedRange is FeedRangeEpk feedRangeEpk)
            {
                PartitionKeyHashRange hashRange = FeedRangeEpkToHashRange(feedRangeEpk);
                PartitionKeyHash hash = GetHashFromPayload(record.Payload, partitionKeyDefinition);
                return hashRange.Contains(hash);
            }
            else if (feedRange is FeedRangePartitionKeyRange)
            {
                return true;
            }
            else
            {
                throw new NotImplementedException();
            }
        }

        private TryCatch<int> MonadicGetPartitionKeyRangeIdFromFeedRange(FeedRange feedRange)
        {
            int partitionKeyRangeId;
            if (feedRange is FeedRangeEpk feedRangeEpk)
            {
                // Check to see if it lines up exactly with one physical partition
                TryCatch<int> monadicGetPkRangeIdFromEpkRange = this.MonadicGetPkRangeIdFromEpk(feedRangeEpk);
                if (monadicGetPkRangeIdFromEpkRange.Failed)
                {
                    return monadicGetPkRangeIdFromEpkRange;
                }

                partitionKeyRangeId = monadicGetPkRangeIdFromEpkRange.Result;
            }
            else if (feedRange is FeedRangePartitionKeyRange feedRangePartitionKeyRange)
            {
                partitionKeyRangeId = int.Parse(feedRangePartitionKeyRange.PartitionKeyRangeId);
            }
            else if (feedRange is FeedRangePartitionKey feedRangePartitionKey)
            {
                PartitionKeyHash partitionKeyHash = GetHashFromObjectModel(feedRangePartitionKey.PartitionKey, this.partitionKeyDefinition);

                int? foundValue = null;
                foreach (KeyValuePair<int, PartitionKeyHashRange> kvp in this.partitionKeyRangeIdToHashRange)
                {
                    if (kvp.Value.Contains(partitionKeyHash))
                    {
                        foundValue = kvp.Key;
                    }
                }

                if (!foundValue.HasValue)
                {
                    throw new InvalidOperationException("Failed to find value");
                }

                partitionKeyRangeId = foundValue.Value;
            }
            else
            {
                throw new NotImplementedException("Unknown feed range type");
            }

            return TryCatch<int>.FromResult(partitionKeyRangeId);
        }

        private static PartitionKeyHashRange FeedRangeEpkToHashRange(FeedRangeEpk feedRangeEpk)
        {
            PartitionKeyHash? start = feedRangeEpk.Range.Min == string.Empty ? (PartitionKeyHash?)null : PartitionKeyHash.Parse(feedRangeEpk.Range.Min);
            PartitionKeyHash? end = feedRangeEpk.Range.Max == string.Empty ? (PartitionKeyHash?)null : PartitionKeyHash.Parse(feedRangeEpk.Range.Max);
            PartitionKeyHashRange hashRange = new PartitionKeyHashRange(start, end);
            return hashRange;
        }

        public Task<TryCatch<string>> MonadicGetResourceIdentifierAsync(ITrace trace, CancellationToken cancellationToken)
        {
            return Task.FromResult(TryCatch<string>.FromResult("AYIMAMmFOw8YAAAAAAAAAA=="));
        }

        private sealed class Records : IReadOnlyList<Record>
        {
            private readonly List<Record> storage;

            public Records()
            {
                this.storage = new List<Record>();
            }

            public Record this[int index] => this.storage[index];

            public int Count => this.storage.Count;

            public IEnumerator<Record> GetEnumerator() => this.storage.GetEnumerator();

            IEnumerator IEnumerable.GetEnumerator() => this.storage.GetEnumerator();

            public Record Add(int pkrangeid, CosmosObject payload)
            {
                // using pkrangeid for database since resource id doesnt serialize both document and pkrangeid.
                ResourceId currentResourceId;
                if (this.Count == 0)
                {
                    currentResourceId = ResourceId.Parse("AYIMAMmFOw8YAAAAAAAAAA==");

                    PropertyInfo documentProp = currentResourceId
                        .GetType()
                        .GetProperty("Document", BindingFlags.NonPublic | BindingFlags.Public | BindingFlags.Instance);
                    documentProp.SetValue(currentResourceId, (ulong)1);

                    PropertyInfo databaseProp = currentResourceId
                        .GetType()
                        .GetProperty("Database", BindingFlags.NonPublic | BindingFlags.Public | BindingFlags.Instance);
                    databaseProp.SetValue(currentResourceId, (uint)pkrangeid + 1);
                }
                else
                {
                    currentResourceId = this.storage[this.storage.Count - 1].ResourceIdentifier;
                }

                ResourceId nextResourceId = ResourceId.Parse("AYIMAMmFOw8YAAAAAAAAAA==");
                {
                    PropertyInfo documentProp = nextResourceId
                        .GetType()
                        .GetProperty("Document", BindingFlags.NonPublic | BindingFlags.Public | BindingFlags.Instance);
                    documentProp.SetValue(nextResourceId, (ulong)(currentResourceId.Document + 1));

                    PropertyInfo databaseProp = nextResourceId
                        .GetType()
                        .GetProperty("Database", BindingFlags.NonPublic | BindingFlags.Public | BindingFlags.Instance);
                    databaseProp.SetValue(nextResourceId, (uint)pkrangeid + 1);
                }

                Record record = new Record(nextResourceId, DateTime.UtcNow, Guid.NewGuid().ToString(), payload);
                this.storage.Add(record);
                return record;
            }

            public Record Add(Record record)
            {
                this.storage.Add(record);
                return record;
            }
        }

        private readonly struct Change
        {
            public Change(Record record, ulong partitionKeyRangeId, ulong logicalSequenceNumber)
            {
                this.Record = record ?? throw new ArgumentNullException(nameof(record));
                this.PartitionKeyRangeId = partitionKeyRangeId;
                this.LogicalSequenceNumber = logicalSequenceNumber;
            }

            public Record Record { get; }
            public ulong PartitionKeyRangeId { get; }
            public ulong LogicalSequenceNumber { get; }
        }

        private sealed class ChangeFeedPredicate : IChangeFeedStateVisitor<Change, bool>
        {
            public static readonly ChangeFeedPredicate Singleton = new ChangeFeedPredicate();

            private ChangeFeedPredicate()
            {
            }

            public bool Visit(ChangeFeedStateBeginning changeFeedStateBeginning, Change input) => true;

            public bool Visit(ChangeFeedStateTime changeFeedStateTime, Change input) => input.Record.Timestamp >= changeFeedStateTime.StartTime;

            public bool Visit(ChangeFeedStateContinuation changeFeedStateContinuation, Change input)
            {
                CosmosObject continuation = (CosmosObject)changeFeedStateContinuation.ContinuationToken;

                if (!continuation.TryGetValue("PkRangeId", out CosmosNumber pkRangeIdCosmosElement))
                {
                    throw new InvalidOperationException("failed to get pkrange id");
                }

                ulong pkRangeId = (ulong)Number64.ToLong(pkRangeIdCosmosElement.Value);

                if (!continuation.TryGetValue("LSN", out CosmosNumber lsnCosmosElement))
                {
                    throw new InvalidOperationException("failed to get lsn");
                }

                ulong lsn = (ulong)Number64.ToLong(lsnCosmosElement.Value);

                int pkRangeIdCompare = input.PartitionKeyRangeId.CompareTo(pkRangeId);
                if (pkRangeIdCompare < 0)
                {
                    return false;
                }
                else if (pkRangeIdCompare > 0)
                {
                    return true;
                }
                else
                {
                    return input.LogicalSequenceNumber > lsn;
                }
            }

            public bool Visit(ChangeFeedStateNow changeFeedStateNow, Change input)
            {
                DateTime now = DateTime.UtcNow;
                ChangeFeedStateTime startTime = new ChangeFeedStateTime(now);
                return this.Visit(startTime, input);
            }
        }
    }
}<|MERGE_RESOLUTION|>--- conflicted
+++ resolved
@@ -596,11 +596,8 @@
             ChangeFeedState state,
             FeedRangeInternal feedRange,
             int pageSize,
-<<<<<<< HEAD
             ChangeFeedMode changeFeedMode,
-=======
             ITrace trace,
->>>>>>> 371fcc1b
             CancellationToken cancellationToken)
         {
             cancellationToken.ThrowIfCancellationRequested();
