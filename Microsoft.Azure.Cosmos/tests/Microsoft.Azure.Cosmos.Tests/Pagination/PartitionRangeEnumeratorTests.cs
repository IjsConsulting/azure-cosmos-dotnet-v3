﻿namespace Microsoft.Azure.Cosmos.Tests.Pagination
{
    using System;
    using System.Collections.Generic;
    using System.Threading.Tasks;
    using Microsoft.Azure.Cosmos.CosmosElements;
    using Microsoft.Azure.Cosmos.Pagination;
    using Microsoft.Azure.Cosmos.Query.Core.Monads;
    using Microsoft.Azure.Documents;
    using Microsoft.VisualStudio.TestTools.UnitTesting;

    internal abstract class PartitionRangeEnumeratorTests<TPage, TState>
        where TPage : Page<TState>
        where TState : State
    {
        private readonly bool singlePartition;
        protected PartitionRangeEnumeratorTests(bool singlePartition)
        {
            this.singlePartition = singlePartition;
        }

        [TestMethod]
        public async Task TestDrainFullyAsync()
        {
            int numItems = 1000;
            IDocumentContainer inMemoryCollection = await this.CreateDocumentContainerAsync(numItems);
            IAsyncEnumerable<TryCatch<TPage>> enumerable = this.CreateEnumerable(inMemoryCollection);
            HashSet<string> identifiers = await this.DrainFullyAsync(enumerable);
            Assert.AreEqual(numItems, identifiers.Count);
        }

        [TestMethod]
        public async Task TestResumingFromStateAsync()
        {
            int numItems = 1000;
            IDocumentContainer inMemoryCollection = await this.CreateDocumentContainerAsync(numItems);

            IAsyncEnumerator<TryCatch<TPage>> enumerator = this.CreateEnumerator(inMemoryCollection);
            (HashSet<string> firstDrainResults, TState state) = await this.PartialDrainAsync(enumerator, numIterations: 3);

            IAsyncEnumerable<TryCatch<TPage>> enumerable = this.CreateEnumerable(inMemoryCollection, state);
            HashSet<string> secondDrainResults = await this.DrainFullyAsync(enumerable);

            Assert.AreEqual(numItems, firstDrainResults.Count + secondDrainResults.Count);
        }

        [TestMethod]
        public async Task Test429sAsync()
        {
            int numItems = 100;
            IDocumentContainer inMemoryCollection = await this.CreateDocumentContainerAsync(
                numItems,
                new FlakyDocumentContainer.FailureConfigs(
                    inject429s: true,
                    injectEmptyPages: false));

            IAsyncEnumerable<TryCatch<TPage>> enumerable = this.CreateEnumerable(inMemoryCollection);

            HashSet<string> identifiers = new HashSet<string>();
            await foreach (TryCatch<TPage> tryGetPage in enumerable)
            {
                if (tryGetPage.Failed)
                {
                    Exception exception = tryGetPage.Exception;
                    while (exception.InnerException != null)
                    {
                        exception = exception.InnerException;
                    }

                    if (!((exception is CosmosException cosmosException) && (cosmosException.StatusCode == (System.Net.HttpStatusCode)429)))
                    {
                        throw tryGetPage.Exception;
                    }
                }
                else
                {
                    IReadOnlyList<Record> records = this.GetRecordsFromPage(tryGetPage.Result);
                    foreach (Record record in records)
                    {
                        identifiers.Add(record.Identifier);
                    }
                }
            }

            Assert.AreEqual(numItems, identifiers.Count);
        }

        [TestMethod]
        public async Task Test429sWithContinuationsAsync()
        {
            int numItems = 100;
            IDocumentContainer inMemoryCollection = await this.CreateDocumentContainerAsync(
                numItems,
                new FlakyDocumentContainer.FailureConfigs(
                    inject429s: true,
                    injectEmptyPages: false));

            IAsyncEnumerator<TryCatch<TPage>> enumerator = this.CreateEnumerator(inMemoryCollection);

            HashSet<string> identifiers = new HashSet<string>();
            TState state = default;

            while (await enumerator.MoveNextAsync())
            {
                TryCatch<TPage> tryGetPage = enumerator.Current;
                if (tryGetPage.Failed)
                {
                    Exception exception = tryGetPage.Exception;
                    while (exception.InnerException != null)
                    {
                        exception = exception.InnerException;
                    }

                    if (!((exception is CosmosException cosmosException) && (cosmosException.StatusCode == (System.Net.HttpStatusCode)429)))
                    {
                        throw tryGetPage.Exception;
                    }

                    // Create a new enumerator from that state to simulate when the user want's to start resume later from a continuation token.
                    enumerator = this.CreateEnumerator(inMemoryCollection, state);
                }
                else
                {
                    IReadOnlyList<Record> records = this.GetRecordsFromPage(tryGetPage.Result);
                    foreach (Record record in records)
                    {
                        identifiers.Add(record.Identifier);
                    }

                    state = tryGetPage.Result.State;
                }
            }

            Assert.AreEqual(numItems, identifiers.Count);
        }

        [TestMethod]
        public async Task TestEmptyPages()
        {
            int numItems = 100;
            IDocumentContainer inMemoryCollection = await this.CreateDocumentContainerAsync(
                numItems,
                new FlakyDocumentContainer.FailureConfigs(
                    inject429s: false,
                    injectEmptyPages: true));
            IAsyncEnumerable<TryCatch<TPage>> enumerable = this.CreateEnumerable(inMemoryCollection);
            HashSet<string> identifiers = await this.DrainFullyAsync(enumerable);
            Assert.AreEqual(numItems, identifiers.Count);
        }

        public abstract IReadOnlyList<Record> GetRecordsFromPage(TPage page);

        public abstract IAsyncEnumerable<TryCatch<TPage>> CreateEnumerable(IDocumentContainer documentContainer, TState state = null);

        public abstract IAsyncEnumerator<TryCatch<TPage>> CreateEnumerator(IDocumentContainer documentContainer, TState state = null);

        public async Task<IDocumentContainer> CreateDocumentContainerAsync(
            int numItems,
            FlakyDocumentContainer.FailureConfigs failureConfigs = default)
        {
            PartitionKeyDefinition partitionKeyDefinition = new PartitionKeyDefinition()
            {
                Paths = new System.Collections.ObjectModel.Collection<string>()
                    {
                        "/pk"
                    },
                Kind = PartitionKind.Hash,
                Version = PartitionKeyDefinitionVersion.V2,
            };

            InMemoryContainer inMemoryCollection = new InMemoryContainer(partitionKeyDefinition);
            FlakyDocumentContainer flakyDocumentContainer = new FlakyDocumentContainer(inMemoryCollection, failureConfigs);
            DocumentContainer documentContainer = new DocumentContainer(flakyDocumentContainer);

            if (!this.singlePartition)
            {
                await documentContainer.SplitAsync(partitionKeyRangeId: 0, cancellationToken: default);

                await documentContainer.SplitAsync(partitionKeyRangeId: 1, cancellationToken: default);
                await documentContainer.SplitAsync(partitionKeyRangeId: 2, cancellationToken: default);

                await documentContainer.SplitAsync(partitionKeyRangeId: 3, cancellationToken: default);
                await documentContainer.SplitAsync(partitionKeyRangeId: 4, cancellationToken: default);
                await documentContainer.SplitAsync(partitionKeyRangeId: 5, cancellationToken: default);
                await documentContainer.SplitAsync(partitionKeyRangeId: 6, cancellationToken: default);
            }

            for (int i = 0; i < numItems; i++)
            {
                // Insert an item
                CosmosObject item = CosmosObject.Parse($"{{\"pk\" : {i} }}");
<<<<<<< HEAD
=======
                //await inMemoryCollection.CreateItemAsync(item, cancellationToken: default);
>>>>>>> 61ed0059
                while (true)
                {
                    TryCatch<Record> monadicCreateRecord = await inMemoryCollection.MonadicCreateItemAsync(item, cancellationToken: default);
                    if (monadicCreateRecord.Succeeded)
                    {
                        break;
                    }
                }
            }

            return documentContainer;
        }

        public async Task<HashSet<string>> DrainFullyAsync(IAsyncEnumerable<TryCatch<TPage>> enumerable)
        {
            HashSet<string> identifiers = new HashSet<string>();
            await foreach (TryCatch<TPage> tryGetPage in enumerable)
            {
                tryGetPage.ThrowIfFailed();

                IReadOnlyList<Record> records = this.GetRecordsFromPage(tryGetPage.Result);

                foreach (Record record in records)
                {
                    identifiers.Add(record.Identifier);
                }
            }

            return identifiers;
        }

        public async Task<(HashSet<string>, TState)> PartialDrainAsync(
            IAsyncEnumerator<TryCatch<TPage>> enumerator,
            int numIterations)
        {
            HashSet<string> identifiers = new HashSet<string>();
            TState state = default;

            // Drain a couple of iterations
            for (int i = 0; i < numIterations; i++)
            {
                await enumerator.MoveNextAsync();

                TryCatch<TPage> tryGetPage = enumerator.Current;
                tryGetPage.ThrowIfFailed();

                IReadOnlyList<Record> records = this.GetRecordsFromPage(tryGetPage.Result);

                foreach (Record record in records)
                {
                    identifiers.Add(record.Identifier);
                }

                state = tryGetPage.Result.State;
            }

            return (identifiers, state);
        }
    }
}<|MERGE_RESOLUTION|>--- conflicted
+++ resolved
@@ -168,9 +168,13 @@
                 Version = PartitionKeyDefinitionVersion.V2,
             };
 
-            InMemoryContainer inMemoryCollection = new InMemoryContainer(partitionKeyDefinition);
-            FlakyDocumentContainer flakyDocumentContainer = new FlakyDocumentContainer(inMemoryCollection, failureConfigs);
-            DocumentContainer documentContainer = new DocumentContainer(flakyDocumentContainer);
+            IMonadicDocumentContainer monadicDocumentContainer = new InMemoryContainer(partitionKeyDefinition);
+            if (failureConfigs != null)
+            {
+                monadicDocumentContainer = new FlakyDocumentContainer(monadicDocumentContainer, failureConfigs);
+            }
+
+            DocumentContainer documentContainer = new DocumentContainer(monadicDocumentContainer);
 
             if (!this.singlePartition)
             {
@@ -189,13 +193,9 @@
             {
                 // Insert an item
                 CosmosObject item = CosmosObject.Parse($"{{\"pk\" : {i} }}");
-<<<<<<< HEAD
-=======
-                //await inMemoryCollection.CreateItemAsync(item, cancellationToken: default);
->>>>>>> 61ed0059
                 while (true)
                 {
-                    TryCatch<Record> monadicCreateRecord = await inMemoryCollection.MonadicCreateItemAsync(item, cancellationToken: default);
+                    TryCatch<Record> monadicCreateRecord = await documentContainer.MonadicCreateItemAsync(item, cancellationToken: default);
                     if (monadicCreateRecord.Succeeded)
                     {
                         break;
