--- conflicted
+++ resolved
@@ -43,11 +43,7 @@
                 new ValueTask<HttpRequestMessage>(httpRequestMessage),
                 ResourceType.Collection,
                 timeoutPolicy: HttpTimeoutPolicyDefault.Instance,
-<<<<<<< HEAD
-                null,
-=======
                 NoOpTrace.Singleton,
->>>>>>> 3dca3d9f
                 default);
 
             Assert.AreEqual(httpRequestMessage, responseMessage.RequestMessage);
@@ -170,11 +166,7 @@
                     result: new HttpRequestMessage(HttpMethod.Post, new Uri("http://localhost"))),
                     resourceType: ResourceType.Document,
                     timeoutPolicy: HttpTimeoutPolicyControlPlaneRetriableHotPath.Instance,
-<<<<<<< HEAD
-                    diagnosticsContext: null,
-=======
                     trace: NoOpTrace.Singleton,
->>>>>>> 3dca3d9f
                     cancellationToken: default);
 
             Assert.AreEqual(HttpStatusCode.OK, responseMessage.StatusCode);
