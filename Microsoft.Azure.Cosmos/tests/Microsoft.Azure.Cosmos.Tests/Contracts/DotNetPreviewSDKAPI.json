--- conflicted
+++ resolved
@@ -210,7 +210,6 @@
       },
       "NestedTypes": {}
     },
-<<<<<<< HEAD
     "Microsoft.Azure.Cosmos.ClientEncryptionDataType;System.Enum;IsAbstract:False;IsSealed:True;IsInterface:False;IsEnum:True;IsClass:False;IsValueType:True;IsNested:False;IsGenericType:False;IsSerializable:True": {
       "Subclasses": {},
       "Members": {
@@ -238,30 +237,10 @@
           "Type": "Field",
           "Attributes": [],
           "MethodInfo": "Microsoft.Azure.Cosmos.ClientEncryptionDataType String;IsInitOnly:False;IsStatic:True;"
-=======
-    "Microsoft.Azure.Cosmos.ClientEncryptionKey;System.Object;IsAbstract:True;IsSealed:False;IsInterface:False;IsEnum:False;IsClass:True;IsValueType:False;IsNested:False;IsGenericType:False;IsSerializable:False": {
-      "Subclasses": {},
-      "Members": {
-        "System.String get_Id()": {
-          "Type": "Method",
-          "Attributes": [],
-          "MethodInfo": "System.String get_Id();IsAbstract:True;IsStatic:False;IsVirtual:True;IsGenericMethod:False;IsConstructor:False;IsFinal:False;"
-        },
-        "System.String Id": {
-          "Type": "Property",
-          "Attributes": [],
-          "MethodInfo": "System.String Id;CanRead:True;CanWrite:False;System.String get_Id();IsAbstract:True;IsStatic:False;IsVirtual:True;IsGenericMethod:False;IsConstructor:False;IsFinal:False;"
-        },
-        "System.Threading.Tasks.Task`1[Microsoft.Azure.Cosmos.ClientEncryptionKeyResponse] ReadAsync(Microsoft.Azure.Cosmos.RequestOptions, System.Threading.CancellationToken)": {
-          "Type": "Method",
-          "Attributes": [],
-          "MethodInfo": "System.Threading.Tasks.Task`1[Microsoft.Azure.Cosmos.ClientEncryptionKeyResponse] ReadAsync(Microsoft.Azure.Cosmos.RequestOptions, System.Threading.CancellationToken);IsAbstract:True;IsStatic:False;IsVirtual:True;IsGenericMethod:False;IsConstructor:False;IsFinal:False;"
->>>>>>> 2fb84ebb
-        }
-      },
-      "NestedTypes": {}
-    },
-<<<<<<< HEAD
+        }
+      },
+      "NestedTypes": {}
+    },
     "Microsoft.Azure.Cosmos.ClientEncryptionIncludedPath;System.Object;IsAbstract:False;IsSealed:True;IsInterface:False;IsEnum:False;IsClass:True;IsValueType:False;IsNested:False;IsGenericType:False;IsSerializable:False": {
       "Subclasses": {},
       "Members": {
@@ -273,68 +252,10 @@
           "MethodInfo": "Microsoft.Azure.Cosmos.ClientEncryptionDataType ClientEncryptionDataType;CanRead:True;CanWrite:True;Microsoft.Azure.Cosmos.ClientEncryptionDataType get_ClientEncryptionDataType();IsAbstract:False;IsStatic:False;IsVirtual:False;IsGenericMethod:False;IsConstructor:False;IsFinal:False;Void set_ClientEncryptionDataType(Microsoft.Azure.Cosmos.ClientEncryptionDataType);IsAbstract:False;IsStatic:False;IsVirtual:False;IsGenericMethod:False;IsConstructor:False;IsFinal:False;"
         },
         "Microsoft.Azure.Cosmos.ClientEncryptionDataType get_ClientEncryptionDataType()[System.Runtime.CompilerServices.CompilerGeneratedAttribute()]": {
-=======
-    "Microsoft.Azure.Cosmos.ClientEncryptionKeyProperties;System.Object;IsAbstract:False;IsSealed:False;IsInterface:False;IsEnum:False;IsClass:True;IsValueType:False;IsNested:False;IsGenericType:False;IsSerializable:False": {
-      "Subclasses": {},
-      "Members": {
-        "Boolean Equals(Microsoft.Azure.Cosmos.ClientEncryptionKeyProperties)": {
-          "Type": "Method",
-          "Attributes": [],
-          "MethodInfo": "Boolean Equals(Microsoft.Azure.Cosmos.ClientEncryptionKeyProperties);IsAbstract:False;IsStatic:False;IsVirtual:True;IsGenericMethod:False;IsConstructor:False;IsFinal:True;"
-        },
-        "Boolean Equals(System.Object)": {
-          "Type": "Method",
-          "Attributes": [],
-          "MethodInfo": "Boolean Equals(System.Object);IsAbstract:False;IsStatic:False;IsVirtual:True;IsGenericMethod:False;IsConstructor:False;IsFinal:False;"
-        },
-        "Byte[] get_WrappedDataEncryptionKey()[System.Runtime.CompilerServices.CompilerGeneratedAttribute()]": {
-          "Type": "Method",
-          "Attributes": [
-            "CompilerGeneratedAttribute"
-          ],
-          "MethodInfo": "Byte[] get_WrappedDataEncryptionKey();IsAbstract:False;IsStatic:False;IsVirtual:False;IsGenericMethod:False;IsConstructor:False;IsFinal:False;"
-        },
-        "Byte[] WrappedDataEncryptionKey[Newtonsoft.Json.JsonPropertyAttribute(NullValueHandling = 1, PropertyName = \"wrappedDataEncryptionKey\")]": {
-          "Type": "Property",
-          "Attributes": [
-            "JsonPropertyAttribute"
-          ],
-          "MethodInfo": "Byte[] WrappedDataEncryptionKey;CanRead:True;CanWrite:True;Byte[] get_WrappedDataEncryptionKey();IsAbstract:False;IsStatic:False;IsVirtual:False;IsGenericMethod:False;IsConstructor:False;IsFinal:False;"
-        },
-        "Int32 GetHashCode()": {
-          "Type": "Method",
-          "Attributes": [],
-          "MethodInfo": "Int32 GetHashCode();IsAbstract:False;IsStatic:False;IsVirtual:True;IsGenericMethod:False;IsConstructor:False;IsFinal:False;"
-        },
-        "Microsoft.Azure.Cosmos.EncryptionKeyWrapMetadata EncryptionKeyWrapMetadata[Newtonsoft.Json.JsonPropertyAttribute(NullValueHandling = 1, PropertyName = \"keyWrapMetadata\")]": {
-          "Type": "Property",
-          "Attributes": [
-            "JsonPropertyAttribute"
-          ],
-          "MethodInfo": "Microsoft.Azure.Cosmos.EncryptionKeyWrapMetadata EncryptionKeyWrapMetadata;CanRead:True;CanWrite:True;Microsoft.Azure.Cosmos.EncryptionKeyWrapMetadata get_EncryptionKeyWrapMetadata();IsAbstract:False;IsStatic:False;IsVirtual:False;IsGenericMethod:False;IsConstructor:False;IsFinal:False;"
-        },
-        "Microsoft.Azure.Cosmos.EncryptionKeyWrapMetadata get_EncryptionKeyWrapMetadata()[System.Runtime.CompilerServices.CompilerGeneratedAttribute()]": {
-          "Type": "Method",
-          "Attributes": [
-            "CompilerGeneratedAttribute"
-          ],
-          "MethodInfo": "Microsoft.Azure.Cosmos.EncryptionKeyWrapMetadata get_EncryptionKeyWrapMetadata();IsAbstract:False;IsStatic:False;IsVirtual:False;IsGenericMethod:False;IsConstructor:False;IsFinal:False;"
-        },
-        "System.Nullable`1[System.DateTime] CreatedTime[Newtonsoft.Json.JsonConverterAttribute(typeof(Microsoft.Azure.Documents.UnixDateTimeConverter))]-[Newtonsoft.Json.JsonPropertyAttribute(NullValueHandling = 1, PropertyName = \"_cts\")]": {
-          "Type": "Property",
-          "Attributes": [
-            "JsonConverterAttribute",
-            "JsonPropertyAttribute"
-          ],
-          "MethodInfo": "System.Nullable`1[System.DateTime] CreatedTime;CanRead:True;CanWrite:True;System.Nullable`1[System.DateTime] get_CreatedTime();IsAbstract:False;IsStatic:False;IsVirtual:False;IsGenericMethod:False;IsConstructor:False;IsFinal:False;"
-        },
-        "System.Nullable`1[System.DateTime] get_CreatedTime()[System.Runtime.CompilerServices.CompilerGeneratedAttribute()]": {
->>>>>>> 2fb84ebb
-          "Type": "Method",
-          "Attributes": [
-            "CompilerGeneratedAttribute"
-          ],
-<<<<<<< HEAD
+          "Type": "Method",
+          "Attributes": [
+            "CompilerGeneratedAttribute"
+          ],
           "MethodInfo": "Microsoft.Azure.Cosmos.ClientEncryptionDataType get_ClientEncryptionDataType();IsAbstract:False;IsStatic:False;IsVirtual:False;IsGenericMethod:False;IsConstructor:False;IsFinal:False;"
         },
         "System.String ClientEncryptionKeyId[Newtonsoft.Json.JsonPropertyAttribute(PropertyName = \"clientEncryptionKeyId\")]": {
@@ -345,116 +266,52 @@
           "MethodInfo": "System.String ClientEncryptionKeyId;CanRead:True;CanWrite:True;System.String get_ClientEncryptionKeyId();IsAbstract:False;IsStatic:False;IsVirtual:False;IsGenericMethod:False;IsConstructor:False;IsFinal:False;Void set_ClientEncryptionKeyId(System.String);IsAbstract:False;IsStatic:False;IsVirtual:False;IsGenericMethod:False;IsConstructor:False;IsFinal:False;"
         },
         "System.String EncryptionAlgorithm[Newtonsoft.Json.JsonPropertyAttribute(PropertyName = \"encryptionAlgorithm\")]": {
-=======
-          "MethodInfo": "System.Nullable`1[System.DateTime] get_CreatedTime();IsAbstract:False;IsStatic:False;IsVirtual:False;IsGenericMethod:False;IsConstructor:False;IsFinal:False;"
-        },
-        "System.Nullable`1[System.DateTime] get_LastModified()[System.Runtime.CompilerServices.CompilerGeneratedAttribute()]": {
-          "Type": "Method",
-          "Attributes": [
-            "CompilerGeneratedAttribute"
-          ],
-          "MethodInfo": "System.Nullable`1[System.DateTime] get_LastModified();IsAbstract:False;IsStatic:False;IsVirtual:False;IsGenericMethod:False;IsConstructor:False;IsFinal:False;"
-        },
-        "System.Nullable`1[System.DateTime] LastModified[Newtonsoft.Json.JsonConverterAttribute(typeof(Microsoft.Azure.Documents.UnixDateTimeConverter))]-[Newtonsoft.Json.JsonPropertyAttribute(NullValueHandling = 1, PropertyName = \"_ts\")]": {
-          "Type": "Property",
-          "Attributes": [
-            "JsonConverterAttribute",
-            "JsonPropertyAttribute"
-          ],
-          "MethodInfo": "System.Nullable`1[System.DateTime] LastModified;CanRead:True;CanWrite:True;System.Nullable`1[System.DateTime] get_LastModified();IsAbstract:False;IsStatic:False;IsVirtual:False;IsGenericMethod:False;IsConstructor:False;IsFinal:False;"
-        },
-        "System.String EncryptionAlgorithmId[Newtonsoft.Json.JsonPropertyAttribute(NullValueHandling = 1, PropertyName = \"encryptionAlgorithmId\")]": {
->>>>>>> 2fb84ebb
-          "Type": "Property",
-          "Attributes": [
-            "JsonPropertyAttribute"
-          ],
-<<<<<<< HEAD
+          "Type": "Property",
+          "Attributes": [
+            "JsonPropertyAttribute"
+          ],
           "MethodInfo": "System.String EncryptionAlgorithm;CanRead:True;CanWrite:True;System.String get_EncryptionAlgorithm();IsAbstract:False;IsStatic:False;IsVirtual:False;IsGenericMethod:False;IsConstructor:False;IsFinal:False;Void set_EncryptionAlgorithm(System.String);IsAbstract:False;IsStatic:False;IsVirtual:False;IsGenericMethod:False;IsConstructor:False;IsFinal:False;"
         },
         "System.String EncryptionType[Newtonsoft.Json.JsonPropertyAttribute(PropertyName = \"encryptionType\")]": {
-=======
-          "MethodInfo": "System.String EncryptionAlgorithmId;CanRead:True;CanWrite:True;System.String get_EncryptionAlgorithmId();IsAbstract:False;IsStatic:False;IsVirtual:False;IsGenericMethod:False;IsConstructor:False;IsFinal:False;"
-        },
-        "System.String ETag[Newtonsoft.Json.JsonPropertyAttribute(NullValueHandling = 1, PropertyName = \"_etag\")]": {
->>>>>>> 2fb84ebb
-          "Type": "Property",
-          "Attributes": [
-            "JsonPropertyAttribute"
-          ],
-<<<<<<< HEAD
+          "Type": "Property",
+          "Attributes": [
+            "JsonPropertyAttribute"
+          ],
           "MethodInfo": "System.String EncryptionType;CanRead:True;CanWrite:True;System.String get_EncryptionType();IsAbstract:False;IsStatic:False;IsVirtual:False;IsGenericMethod:False;IsConstructor:False;IsFinal:False;Void set_EncryptionType(System.String);IsAbstract:False;IsStatic:False;IsVirtual:False;IsGenericMethod:False;IsConstructor:False;IsFinal:False;"
         },
         "System.String get_ClientEncryptionKeyId()[System.Runtime.CompilerServices.CompilerGeneratedAttribute()]": {
-=======
-          "MethodInfo": "System.String ETag;CanRead:True;CanWrite:True;System.String get_ETag();IsAbstract:False;IsStatic:False;IsVirtual:False;IsGenericMethod:False;IsConstructor:False;IsFinal:False;"
-        },
-        "System.String get_EncryptionAlgorithmId()[System.Runtime.CompilerServices.CompilerGeneratedAttribute()]": {
->>>>>>> 2fb84ebb
-          "Type": "Method",
-          "Attributes": [
-            "CompilerGeneratedAttribute"
-          ],
-<<<<<<< HEAD
+          "Type": "Method",
+          "Attributes": [
+            "CompilerGeneratedAttribute"
+          ],
           "MethodInfo": "System.String get_ClientEncryptionKeyId();IsAbstract:False;IsStatic:False;IsVirtual:False;IsGenericMethod:False;IsConstructor:False;IsFinal:False;"
         },
         "System.String get_EncryptionAlgorithm()[System.Runtime.CompilerServices.CompilerGeneratedAttribute()]": {
-=======
-          "MethodInfo": "System.String get_EncryptionAlgorithmId();IsAbstract:False;IsStatic:False;IsVirtual:False;IsGenericMethod:False;IsConstructor:False;IsFinal:False;"
-        },
-        "System.String get_ETag()[System.Runtime.CompilerServices.CompilerGeneratedAttribute()]": {
->>>>>>> 2fb84ebb
-          "Type": "Method",
-          "Attributes": [
-            "CompilerGeneratedAttribute"
-          ],
-<<<<<<< HEAD
+          "Type": "Method",
+          "Attributes": [
+            "CompilerGeneratedAttribute"
+          ],
           "MethodInfo": "System.String get_EncryptionAlgorithm();IsAbstract:False;IsStatic:False;IsVirtual:False;IsGenericMethod:False;IsConstructor:False;IsFinal:False;"
         },
         "System.String get_EncryptionType()[System.Runtime.CompilerServices.CompilerGeneratedAttribute()]": {
-=======
-          "MethodInfo": "System.String get_ETag();IsAbstract:False;IsStatic:False;IsVirtual:False;IsGenericMethod:False;IsConstructor:False;IsFinal:False;"
-        },
-        "System.String get_Id()[System.Runtime.CompilerServices.CompilerGeneratedAttribute()]": {
->>>>>>> 2fb84ebb
-          "Type": "Method",
-          "Attributes": [
-            "CompilerGeneratedAttribute"
-          ],
-<<<<<<< HEAD
+          "Type": "Method",
+          "Attributes": [
+            "CompilerGeneratedAttribute"
+          ],
           "MethodInfo": "System.String get_EncryptionType();IsAbstract:False;IsStatic:False;IsVirtual:False;IsGenericMethod:False;IsConstructor:False;IsFinal:False;"
         },
         "System.String get_Path()[System.Runtime.CompilerServices.CompilerGeneratedAttribute()]": {
-=======
-          "MethodInfo": "System.String get_Id();IsAbstract:False;IsStatic:False;IsVirtual:False;IsGenericMethod:False;IsConstructor:False;IsFinal:False;"
-        },
-        "System.String get_SelfLink()[System.Runtime.CompilerServices.CompilerGeneratedAttribute()]": {
->>>>>>> 2fb84ebb
-          "Type": "Method",
-          "Attributes": [
-            "CompilerGeneratedAttribute"
-          ],
-<<<<<<< HEAD
+          "Type": "Method",
+          "Attributes": [
+            "CompilerGeneratedAttribute"
+          ],
           "MethodInfo": "System.String get_Path();IsAbstract:False;IsStatic:False;IsVirtual:False;IsGenericMethod:False;IsConstructor:False;IsFinal:False;"
         },
         "System.String Path[Newtonsoft.Json.JsonPropertyAttribute(PropertyName = \"path\")]": {
-=======
-          "MethodInfo": "System.String get_SelfLink();IsAbstract:False;IsStatic:False;IsVirtual:True;IsGenericMethod:False;IsConstructor:False;IsFinal:False;"
-        },
-        "System.String Id[Newtonsoft.Json.JsonPropertyAttribute(PropertyName = \"id\")]": {
-          "Type": "Property",
-          "Attributes": [
-            "JsonPropertyAttribute"
-          ],
-          "MethodInfo": "System.String Id;CanRead:True;CanWrite:True;System.String get_Id();IsAbstract:False;IsStatic:False;IsVirtual:False;IsGenericMethod:False;IsConstructor:False;IsFinal:False;"
-        },
-        "System.String SelfLink[Newtonsoft.Json.JsonPropertyAttribute(NullValueHandling = 1, PropertyName = \"_self\")]": {
->>>>>>> 2fb84ebb
-          "Type": "Property",
-          "Attributes": [
-            "JsonPropertyAttribute"
-          ],
-<<<<<<< HEAD
+          "Type": "Property",
+          "Attributes": [
+            "JsonPropertyAttribute"
+          ],
           "MethodInfo": "System.String Path;CanRead:True;CanWrite:True;System.String get_Path();IsAbstract:False;IsStatic:False;IsVirtual:False;IsGenericMethod:False;IsConstructor:False;IsFinal:False;Void set_Path(System.String);IsAbstract:False;IsStatic:False;IsVirtual:False;IsGenericMethod:False;IsConstructor:False;IsFinal:False;"
         },
         "Void .ctor()": {
@@ -463,7 +320,194 @@
           "MethodInfo": "[Void .ctor(), Void .ctor()]"
         },
         "Void set_ClientEncryptionDataType(Microsoft.Azure.Cosmos.ClientEncryptionDataType)[System.Runtime.CompilerServices.CompilerGeneratedAttribute()]": {
-=======
+          "Type": "Method",
+          "Attributes": [
+            "CompilerGeneratedAttribute"
+          ],
+          "MethodInfo": "Void set_ClientEncryptionDataType(Microsoft.Azure.Cosmos.ClientEncryptionDataType);IsAbstract:False;IsStatic:False;IsVirtual:False;IsGenericMethod:False;IsConstructor:False;IsFinal:False;"
+        },
+        "Void set_ClientEncryptionKeyId(System.String)[System.Runtime.CompilerServices.CompilerGeneratedAttribute()]": {
+          "Type": "Method",
+          "Attributes": [
+            "CompilerGeneratedAttribute"
+          ],
+          "MethodInfo": "Void set_ClientEncryptionKeyId(System.String);IsAbstract:False;IsStatic:False;IsVirtual:False;IsGenericMethod:False;IsConstructor:False;IsFinal:False;"
+        },
+        "Void set_EncryptionAlgorithm(System.String)[System.Runtime.CompilerServices.CompilerGeneratedAttribute()]": {
+          "Type": "Method",
+          "Attributes": [
+            "CompilerGeneratedAttribute"
+          ],
+          "MethodInfo": "Void set_EncryptionAlgorithm(System.String);IsAbstract:False;IsStatic:False;IsVirtual:False;IsGenericMethod:False;IsConstructor:False;IsFinal:False;"
+        },
+        "Void set_EncryptionType(System.String)[System.Runtime.CompilerServices.CompilerGeneratedAttribute()]": {
+          "Type": "Method",
+          "Attributes": [
+            "CompilerGeneratedAttribute"
+          ],
+          "MethodInfo": "Void set_EncryptionType(System.String);IsAbstract:False;IsStatic:False;IsVirtual:False;IsGenericMethod:False;IsConstructor:False;IsFinal:False;"
+        },
+        "Void set_Path(System.String)[System.Runtime.CompilerServices.CompilerGeneratedAttribute()]": {
+          "Type": "Method",
+          "Attributes": [
+            "CompilerGeneratedAttribute"
+          ],
+          "MethodInfo": "Void set_Path(System.String);IsAbstract:False;IsStatic:False;IsVirtual:False;IsGenericMethod:False;IsConstructor:False;IsFinal:False;"
+        }
+      },
+      "NestedTypes": {}
+    },
+    "Microsoft.Azure.Cosmos.ClientEncryptionKey;System.Object;IsAbstract:True;IsSealed:False;IsInterface:False;IsEnum:False;IsClass:True;IsValueType:False;IsNested:False;IsGenericType:False;IsSerializable:False": {
+      "Subclasses": {},
+      "Members": {
+        "System.String get_Id()": {
+          "Type": "Method",
+          "Attributes": [],
+          "MethodInfo": "System.String get_Id();IsAbstract:True;IsStatic:False;IsVirtual:True;IsGenericMethod:False;IsConstructor:False;IsFinal:False;"
+        },
+        "System.String Id": {
+          "Type": "Property",
+          "Attributes": [],
+          "MethodInfo": "System.String Id;CanRead:True;CanWrite:False;System.String get_Id();IsAbstract:True;IsStatic:False;IsVirtual:True;IsGenericMethod:False;IsConstructor:False;IsFinal:False;"
+        },
+        "System.Threading.Tasks.Task`1[Microsoft.Azure.Cosmos.ClientEncryptionKeyResponse] ReadAsync(Microsoft.Azure.Cosmos.RequestOptions, System.Threading.CancellationToken)": {
+          "Type": "Method",
+          "Attributes": [],
+          "MethodInfo": "System.Threading.Tasks.Task`1[Microsoft.Azure.Cosmos.ClientEncryptionKeyResponse] ReadAsync(Microsoft.Azure.Cosmos.RequestOptions, System.Threading.CancellationToken);IsAbstract:True;IsStatic:False;IsVirtual:True;IsGenericMethod:False;IsConstructor:False;IsFinal:False;"
+        }
+      },
+      "NestedTypes": {}
+    },
+    "Microsoft.Azure.Cosmos.ClientEncryptionKeyProperties;System.Object;IsAbstract:False;IsSealed:False;IsInterface:False;IsEnum:False;IsClass:True;IsValueType:False;IsNested:False;IsGenericType:False;IsSerializable:False": {
+      "Subclasses": {},
+      "Members": {
+        "Boolean Equals(Microsoft.Azure.Cosmos.ClientEncryptionKeyProperties)": {
+          "Type": "Method",
+          "Attributes": [],
+          "MethodInfo": "Boolean Equals(Microsoft.Azure.Cosmos.ClientEncryptionKeyProperties);IsAbstract:False;IsStatic:False;IsVirtual:True;IsGenericMethod:False;IsConstructor:False;IsFinal:True;"
+        },
+        "Boolean Equals(System.Object)": {
+          "Type": "Method",
+          "Attributes": [],
+          "MethodInfo": "Boolean Equals(System.Object);IsAbstract:False;IsStatic:False;IsVirtual:True;IsGenericMethod:False;IsConstructor:False;IsFinal:False;"
+        },
+        "Byte[] get_WrappedDataEncryptionKey()[System.Runtime.CompilerServices.CompilerGeneratedAttribute()]": {
+          "Type": "Method",
+          "Attributes": [
+            "CompilerGeneratedAttribute"
+          ],
+          "MethodInfo": "Byte[] get_WrappedDataEncryptionKey();IsAbstract:False;IsStatic:False;IsVirtual:False;IsGenericMethod:False;IsConstructor:False;IsFinal:False;"
+        },
+        "Byte[] WrappedDataEncryptionKey[Newtonsoft.Json.JsonPropertyAttribute(NullValueHandling = 1, PropertyName = \"wrappedDataEncryptionKey\")]": {
+          "Type": "Property",
+          "Attributes": [
+            "JsonPropertyAttribute"
+          ],
+          "MethodInfo": "Byte[] WrappedDataEncryptionKey;CanRead:True;CanWrite:True;Byte[] get_WrappedDataEncryptionKey();IsAbstract:False;IsStatic:False;IsVirtual:False;IsGenericMethod:False;IsConstructor:False;IsFinal:False;"
+        },
+        "Int32 GetHashCode()": {
+          "Type": "Method",
+          "Attributes": [],
+          "MethodInfo": "Int32 GetHashCode();IsAbstract:False;IsStatic:False;IsVirtual:True;IsGenericMethod:False;IsConstructor:False;IsFinal:False;"
+        },
+        "Microsoft.Azure.Cosmos.EncryptionKeyWrapMetadata EncryptionKeyWrapMetadata[Newtonsoft.Json.JsonPropertyAttribute(NullValueHandling = 1, PropertyName = \"keyWrapMetadata\")]": {
+          "Type": "Property",
+          "Attributes": [
+            "JsonPropertyAttribute"
+          ],
+          "MethodInfo": "Microsoft.Azure.Cosmos.EncryptionKeyWrapMetadata EncryptionKeyWrapMetadata;CanRead:True;CanWrite:True;Microsoft.Azure.Cosmos.EncryptionKeyWrapMetadata get_EncryptionKeyWrapMetadata();IsAbstract:False;IsStatic:False;IsVirtual:False;IsGenericMethod:False;IsConstructor:False;IsFinal:False;"
+        },
+        "Microsoft.Azure.Cosmos.EncryptionKeyWrapMetadata get_EncryptionKeyWrapMetadata()[System.Runtime.CompilerServices.CompilerGeneratedAttribute()]": {
+          "Type": "Method",
+          "Attributes": [
+            "CompilerGeneratedAttribute"
+          ],
+          "MethodInfo": "Microsoft.Azure.Cosmos.EncryptionKeyWrapMetadata get_EncryptionKeyWrapMetadata();IsAbstract:False;IsStatic:False;IsVirtual:False;IsGenericMethod:False;IsConstructor:False;IsFinal:False;"
+        },
+        "System.Nullable`1[System.DateTime] CreatedTime[Newtonsoft.Json.JsonConverterAttribute(typeof(Microsoft.Azure.Documents.UnixDateTimeConverter))]-[Newtonsoft.Json.JsonPropertyAttribute(NullValueHandling = 1, PropertyName = \"_cts\")]": {
+          "Type": "Property",
+          "Attributes": [
+            "JsonConverterAttribute",
+            "JsonPropertyAttribute"
+          ],
+          "MethodInfo": "System.Nullable`1[System.DateTime] CreatedTime;CanRead:True;CanWrite:True;System.Nullable`1[System.DateTime] get_CreatedTime();IsAbstract:False;IsStatic:False;IsVirtual:False;IsGenericMethod:False;IsConstructor:False;IsFinal:False;"
+        },
+        "System.Nullable`1[System.DateTime] get_CreatedTime()[System.Runtime.CompilerServices.CompilerGeneratedAttribute()]": {
+          "Type": "Method",
+          "Attributes": [
+            "CompilerGeneratedAttribute"
+          ],
+          "MethodInfo": "System.Nullable`1[System.DateTime] get_CreatedTime();IsAbstract:False;IsStatic:False;IsVirtual:False;IsGenericMethod:False;IsConstructor:False;IsFinal:False;"
+        },
+        "System.Nullable`1[System.DateTime] get_LastModified()[System.Runtime.CompilerServices.CompilerGeneratedAttribute()]": {
+          "Type": "Method",
+          "Attributes": [
+            "CompilerGeneratedAttribute"
+          ],
+          "MethodInfo": "System.Nullable`1[System.DateTime] get_LastModified();IsAbstract:False;IsStatic:False;IsVirtual:False;IsGenericMethod:False;IsConstructor:False;IsFinal:False;"
+        },
+        "System.Nullable`1[System.DateTime] LastModified[Newtonsoft.Json.JsonConverterAttribute(typeof(Microsoft.Azure.Documents.UnixDateTimeConverter))]-[Newtonsoft.Json.JsonPropertyAttribute(NullValueHandling = 1, PropertyName = \"_ts\")]": {
+          "Type": "Property",
+          "Attributes": [
+            "JsonConverterAttribute",
+            "JsonPropertyAttribute"
+          ],
+          "MethodInfo": "System.Nullable`1[System.DateTime] LastModified;CanRead:True;CanWrite:True;System.Nullable`1[System.DateTime] get_LastModified();IsAbstract:False;IsStatic:False;IsVirtual:False;IsGenericMethod:False;IsConstructor:False;IsFinal:False;"
+        },
+        "System.String EncryptionAlgorithmId[Newtonsoft.Json.JsonPropertyAttribute(NullValueHandling = 1, PropertyName = \"encryptionAlgorithmId\")]": {
+          "Type": "Property",
+          "Attributes": [
+            "JsonPropertyAttribute"
+          ],
+          "MethodInfo": "System.String EncryptionAlgorithmId;CanRead:True;CanWrite:True;System.String get_EncryptionAlgorithmId();IsAbstract:False;IsStatic:False;IsVirtual:False;IsGenericMethod:False;IsConstructor:False;IsFinal:False;"
+        },
+        "System.String ETag[Newtonsoft.Json.JsonPropertyAttribute(NullValueHandling = 1, PropertyName = \"_etag\")]": {
+          "Type": "Property",
+          "Attributes": [
+            "JsonPropertyAttribute"
+          ],
+          "MethodInfo": "System.String ETag;CanRead:True;CanWrite:True;System.String get_ETag();IsAbstract:False;IsStatic:False;IsVirtual:False;IsGenericMethod:False;IsConstructor:False;IsFinal:False;"
+        },
+        "System.String get_EncryptionAlgorithmId()[System.Runtime.CompilerServices.CompilerGeneratedAttribute()]": {
+          "Type": "Method",
+          "Attributes": [
+            "CompilerGeneratedAttribute"
+          ],
+          "MethodInfo": "System.String get_EncryptionAlgorithmId();IsAbstract:False;IsStatic:False;IsVirtual:False;IsGenericMethod:False;IsConstructor:False;IsFinal:False;"
+        },
+        "System.String get_ETag()[System.Runtime.CompilerServices.CompilerGeneratedAttribute()]": {
+          "Type": "Method",
+          "Attributes": [
+            "CompilerGeneratedAttribute"
+          ],
+          "MethodInfo": "System.String get_ETag();IsAbstract:False;IsStatic:False;IsVirtual:False;IsGenericMethod:False;IsConstructor:False;IsFinal:False;"
+        },
+        "System.String get_Id()[System.Runtime.CompilerServices.CompilerGeneratedAttribute()]": {
+          "Type": "Method",
+          "Attributes": [
+            "CompilerGeneratedAttribute"
+          ],
+          "MethodInfo": "System.String get_Id();IsAbstract:False;IsStatic:False;IsVirtual:False;IsGenericMethod:False;IsConstructor:False;IsFinal:False;"
+        },
+        "System.String get_SelfLink()[System.Runtime.CompilerServices.CompilerGeneratedAttribute()]": {
+          "Type": "Method",
+          "Attributes": [
+            "CompilerGeneratedAttribute"
+          ],
+          "MethodInfo": "System.String get_SelfLink();IsAbstract:False;IsStatic:False;IsVirtual:True;IsGenericMethod:False;IsConstructor:False;IsFinal:False;"
+        },
+        "System.String Id[Newtonsoft.Json.JsonPropertyAttribute(PropertyName = \"id\")]": {
+          "Type": "Property",
+          "Attributes": [
+            "JsonPropertyAttribute"
+          ],
+          "MethodInfo": "System.String Id;CanRead:True;CanWrite:True;System.String get_Id();IsAbstract:False;IsStatic:False;IsVirtual:False;IsGenericMethod:False;IsConstructor:False;IsFinal:False;"
+        },
+        "System.String SelfLink[Newtonsoft.Json.JsonPropertyAttribute(NullValueHandling = 1, PropertyName = \"_self\")]": {
+          "Type": "Property",
+          "Attributes": [
+            "JsonPropertyAttribute"
+          ],
           "MethodInfo": "System.String SelfLink;CanRead:True;CanWrite:True;System.String get_SelfLink();IsAbstract:False;IsStatic:False;IsVirtual:True;IsGenericMethod:False;IsConstructor:False;IsFinal:False;"
         },
         "Void .ctor(System.String, System.String, Byte[], Microsoft.Azure.Cosmos.EncryptionKeyWrapMetadata)": {
@@ -493,23 +537,10 @@
           "MethodInfo": "Microsoft.Azure.Cosmos.ClientEncryptionKey DataEncryptionKey;CanRead:True;CanWrite:False;Microsoft.Azure.Cosmos.ClientEncryptionKey get_DataEncryptionKey();IsAbstract:False;IsStatic:False;IsVirtual:True;IsGenericMethod:False;IsConstructor:False;IsFinal:False;"
         },
         "Microsoft.Azure.Cosmos.ClientEncryptionKey get_DataEncryptionKey()[System.Runtime.CompilerServices.CompilerGeneratedAttribute()]": {
->>>>>>> 2fb84ebb
-          "Type": "Method",
-          "Attributes": [
-            "CompilerGeneratedAttribute"
-          ],
-<<<<<<< HEAD
-          "MethodInfo": "Void set_ClientEncryptionDataType(Microsoft.Azure.Cosmos.ClientEncryptionDataType);IsAbstract:False;IsStatic:False;IsVirtual:False;IsGenericMethod:False;IsConstructor:False;IsFinal:False;"
-        },
-        "Void set_ClientEncryptionKeyId(System.String)[System.Runtime.CompilerServices.CompilerGeneratedAttribute()]": {
-          "Type": "Method",
-          "Attributes": [
-            "CompilerGeneratedAttribute"
-          ],
-          "MethodInfo": "Void set_ClientEncryptionKeyId(System.String);IsAbstract:False;IsStatic:False;IsVirtual:False;IsGenericMethod:False;IsConstructor:False;IsFinal:False;"
-        },
-        "Void set_EncryptionAlgorithm(System.String)[System.Runtime.CompilerServices.CompilerGeneratedAttribute()]": {
-=======
+          "Type": "Method",
+          "Attributes": [
+            "CompilerGeneratedAttribute"
+          ],
           "MethodInfo": "Microsoft.Azure.Cosmos.ClientEncryptionKey get_DataEncryptionKey();IsAbstract:False;IsStatic:False;IsVirtual:True;IsGenericMethod:False;IsConstructor:False;IsFinal:False;"
         },
         "Microsoft.Azure.Cosmos.ClientEncryptionKey op_Implicit(Microsoft.Azure.Cosmos.ClientEncryptionKeyResponse)": {
@@ -518,16 +549,10 @@
           "MethodInfo": "Microsoft.Azure.Cosmos.ClientEncryptionKey op_Implicit(Microsoft.Azure.Cosmos.ClientEncryptionKeyResponse);IsAbstract:False;IsStatic:True;IsVirtual:False;IsGenericMethod:False;IsConstructor:False;IsFinal:False;"
         },
         "Microsoft.Azure.Cosmos.ClientEncryptionKeyProperties get_Resource()[System.Runtime.CompilerServices.CompilerGeneratedAttribute()]": {
->>>>>>> 2fb84ebb
-          "Type": "Method",
-          "Attributes": [
-            "CompilerGeneratedAttribute"
-          ],
-<<<<<<< HEAD
-          "MethodInfo": "Void set_EncryptionAlgorithm(System.String);IsAbstract:False;IsStatic:False;IsVirtual:False;IsGenericMethod:False;IsConstructor:False;IsFinal:False;"
-        },
-        "Void set_EncryptionType(System.String)[System.Runtime.CompilerServices.CompilerGeneratedAttribute()]": {
-=======
+          "Type": "Method",
+          "Attributes": [
+            "CompilerGeneratedAttribute"
+          ],
           "MethodInfo": "Microsoft.Azure.Cosmos.ClientEncryptionKeyProperties get_Resource();IsAbstract:False;IsStatic:False;IsVirtual:True;IsGenericMethod:False;IsConstructor:False;IsFinal:False;"
         },
         "Microsoft.Azure.Cosmos.ClientEncryptionKeyProperties Resource": {
@@ -541,26 +566,55 @@
           "MethodInfo": "Microsoft.Azure.Cosmos.CosmosDiagnostics Diagnostics;CanRead:True;CanWrite:False;Microsoft.Azure.Cosmos.CosmosDiagnostics get_Diagnostics();IsAbstract:False;IsStatic:False;IsVirtual:True;IsGenericMethod:False;IsConstructor:False;IsFinal:False;"
         },
         "Microsoft.Azure.Cosmos.CosmosDiagnostics get_Diagnostics()[System.Runtime.CompilerServices.CompilerGeneratedAttribute()]": {
->>>>>>> 2fb84ebb
-          "Type": "Method",
-          "Attributes": [
-            "CompilerGeneratedAttribute"
-          ],
-<<<<<<< HEAD
-          "MethodInfo": "Void set_EncryptionType(System.String);IsAbstract:False;IsStatic:False;IsVirtual:False;IsGenericMethod:False;IsConstructor:False;IsFinal:False;"
-        },
-        "Void set_Path(System.String)[System.Runtime.CompilerServices.CompilerGeneratedAttribute()]": {
-=======
+          "Type": "Method",
+          "Attributes": [
+            "CompilerGeneratedAttribute"
+          ],
           "MethodInfo": "Microsoft.Azure.Cosmos.CosmosDiagnostics get_Diagnostics();IsAbstract:False;IsStatic:False;IsVirtual:True;IsGenericMethod:False;IsConstructor:False;IsFinal:False;"
         },
         "Microsoft.Azure.Cosmos.Headers get_Headers()[System.Runtime.CompilerServices.CompilerGeneratedAttribute()]": {
->>>>>>> 2fb84ebb
-          "Type": "Method",
-          "Attributes": [
-            "CompilerGeneratedAttribute"
-          ],
-<<<<<<< HEAD
-          "MethodInfo": "Void set_Path(System.String);IsAbstract:False;IsStatic:False;IsVirtual:False;IsGenericMethod:False;IsConstructor:False;IsFinal:False;"
+          "Type": "Method",
+          "Attributes": [
+            "CompilerGeneratedAttribute"
+          ],
+          "MethodInfo": "Microsoft.Azure.Cosmos.Headers get_Headers();IsAbstract:False;IsStatic:False;IsVirtual:True;IsGenericMethod:False;IsConstructor:False;IsFinal:False;"
+        },
+        "Microsoft.Azure.Cosmos.Headers Headers": {
+          "Type": "Property",
+          "Attributes": [],
+          "MethodInfo": "Microsoft.Azure.Cosmos.Headers Headers;CanRead:True;CanWrite:False;Microsoft.Azure.Cosmos.Headers get_Headers();IsAbstract:False;IsStatic:False;IsVirtual:True;IsGenericMethod:False;IsConstructor:False;IsFinal:False;"
+        },
+        "System.Net.HttpStatusCode get_StatusCode()[System.Runtime.CompilerServices.CompilerGeneratedAttribute()]": {
+          "Type": "Method",
+          "Attributes": [
+            "CompilerGeneratedAttribute"
+          ],
+          "MethodInfo": "System.Net.HttpStatusCode get_StatusCode();IsAbstract:False;IsStatic:False;IsVirtual:True;IsGenericMethod:False;IsConstructor:False;IsFinal:False;"
+        },
+        "System.Net.HttpStatusCode StatusCode": {
+          "Type": "Property",
+          "Attributes": [],
+          "MethodInfo": "System.Net.HttpStatusCode StatusCode;CanRead:True;CanWrite:False;System.Net.HttpStatusCode get_StatusCode();IsAbstract:False;IsStatic:False;IsVirtual:True;IsGenericMethod:False;IsConstructor:False;IsFinal:False;"
+        },
+        "System.String ActivityId": {
+          "Type": "Property",
+          "Attributes": [],
+          "MethodInfo": "System.String ActivityId;CanRead:True;CanWrite:False;System.String get_ActivityId();IsAbstract:False;IsStatic:False;IsVirtual:True;IsGenericMethod:False;IsConstructor:False;IsFinal:False;"
+        },
+        "System.String ETag": {
+          "Type": "Property",
+          "Attributes": [],
+          "MethodInfo": "System.String ETag;CanRead:True;CanWrite:False;System.String get_ETag();IsAbstract:False;IsStatic:False;IsVirtual:True;IsGenericMethod:False;IsConstructor:False;IsFinal:False;"
+        },
+        "System.String get_ActivityId()": {
+          "Type": "Method",
+          "Attributes": [],
+          "MethodInfo": "System.String get_ActivityId();IsAbstract:False;IsStatic:False;IsVirtual:True;IsGenericMethod:False;IsConstructor:False;IsFinal:False;"
+        },
+        "System.String get_ETag()": {
+          "Type": "Method",
+          "Attributes": [],
+          "MethodInfo": "System.String get_ETag();IsAbstract:False;IsStatic:False;IsVirtual:True;IsGenericMethod:False;IsConstructor:False;IsFinal:False;"
         }
       },
       "NestedTypes": {}
@@ -568,22 +622,9 @@
     "Microsoft.Azure.Cosmos.ClientEncryptionPolicy;System.Object;IsAbstract:False;IsSealed:True;IsInterface:False;IsEnum:False;IsClass:True;IsValueType:False;IsNested:False;IsGenericType:False;IsSerializable:False": {
       "Subclasses": {},
       "Members": {
-        "System.Collections.ObjectModel.Collection`1[Microsoft.Azure.Cosmos.ClientEncryptionIncludedPath] get_IncludedPaths()[System.Runtime.CompilerServices.CompilerGeneratedAttribute()]": {
-=======
-          "MethodInfo": "Microsoft.Azure.Cosmos.Headers get_Headers();IsAbstract:False;IsStatic:False;IsVirtual:True;IsGenericMethod:False;IsConstructor:False;IsFinal:False;"
-        },
-        "Microsoft.Azure.Cosmos.Headers Headers": {
-          "Type": "Property",
-          "Attributes": [],
-          "MethodInfo": "Microsoft.Azure.Cosmos.Headers Headers;CanRead:True;CanWrite:False;Microsoft.Azure.Cosmos.Headers get_Headers();IsAbstract:False;IsStatic:False;IsVirtual:True;IsGenericMethod:False;IsConstructor:False;IsFinal:False;"
-        },
-        "System.Net.HttpStatusCode get_StatusCode()[System.Runtime.CompilerServices.CompilerGeneratedAttribute()]": {
->>>>>>> 2fb84ebb
-          "Type": "Method",
-          "Attributes": [
-            "CompilerGeneratedAttribute"
-          ],
-<<<<<<< HEAD
+        "System.Collections.ObjectModel.Collection`1[Microsoft.Azure.Cosmos.ClientEncryptionIncludedPath] get_IncludedPaths()": {
+          "Type": "Method",
+          "Attributes": [],
           "MethodInfo": "System.Collections.ObjectModel.Collection`1[Microsoft.Azure.Cosmos.ClientEncryptionIncludedPath] get_IncludedPaths();IsAbstract:False;IsStatic:False;IsVirtual:False;IsGenericMethod:False;IsConstructor:False;IsFinal:False;"
         },
         "System.Collections.ObjectModel.Collection`1[Microsoft.Azure.Cosmos.ClientEncryptionIncludedPath] IncludedPaths[Newtonsoft.Json.JsonPropertyAttribute(PropertyName = \"includedPaths\")]": {
@@ -597,34 +638,6 @@
           "Type": "Constructor",
           "Attributes": [],
           "MethodInfo": "[Void .ctor(), Void .ctor()]"
-=======
-          "MethodInfo": "System.Net.HttpStatusCode get_StatusCode();IsAbstract:False;IsStatic:False;IsVirtual:True;IsGenericMethod:False;IsConstructor:False;IsFinal:False;"
-        },
-        "System.Net.HttpStatusCode StatusCode": {
-          "Type": "Property",
-          "Attributes": [],
-          "MethodInfo": "System.Net.HttpStatusCode StatusCode;CanRead:True;CanWrite:False;System.Net.HttpStatusCode get_StatusCode();IsAbstract:False;IsStatic:False;IsVirtual:True;IsGenericMethod:False;IsConstructor:False;IsFinal:False;"
-        },
-        "System.String ActivityId": {
-          "Type": "Property",
-          "Attributes": [],
-          "MethodInfo": "System.String ActivityId;CanRead:True;CanWrite:False;System.String get_ActivityId();IsAbstract:False;IsStatic:False;IsVirtual:True;IsGenericMethod:False;IsConstructor:False;IsFinal:False;"
-        },
-        "System.String ETag": {
-          "Type": "Property",
-          "Attributes": [],
-          "MethodInfo": "System.String ETag;CanRead:True;CanWrite:False;System.String get_ETag();IsAbstract:False;IsStatic:False;IsVirtual:True;IsGenericMethod:False;IsConstructor:False;IsFinal:False;"
-        },
-        "System.String get_ActivityId()": {
-          "Type": "Method",
-          "Attributes": [],
-          "MethodInfo": "System.String get_ActivityId();IsAbstract:False;IsStatic:False;IsVirtual:True;IsGenericMethod:False;IsConstructor:False;IsFinal:False;"
-        },
-        "System.String get_ETag()": {
-          "Type": "Method",
-          "Attributes": [],
-          "MethodInfo": "System.String get_ETag();IsAbstract:False;IsStatic:False;IsVirtual:True;IsGenericMethod:False;IsConstructor:False;IsFinal:False;"
->>>>>>> 2fb84ebb
         }
       },
       "NestedTypes": {}
