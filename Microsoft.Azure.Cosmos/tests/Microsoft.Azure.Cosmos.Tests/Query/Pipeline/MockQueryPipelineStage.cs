--- conflicted
+++ resolved
@@ -13,22 +13,15 @@
     using Microsoft.Azure.Cosmos.CosmosElements.Numbers;
     using Microsoft.Azure.Cosmos.Query.Core.Monads;
     using Microsoft.Azure.Cosmos.Query.Core.Pipeline;
-<<<<<<< HEAD
-=======
     using Microsoft.Azure.Cosmos.Query.Core.Pipeline.Pagination;
->>>>>>> 3dca3d9f
     using Microsoft.Azure.Cosmos.Tests.Query.OfflineEngineTests;
     using Microsoft.Azure.Cosmos.Tracing;
 
     internal sealed class MockQueryPipelineStage : QueryPipelineStageBase
     {
         private readonly IReadOnlyList<IReadOnlyList<CosmosElement>> pages;
-<<<<<<< HEAD
-        private long pageIndex;
-=======
 
         public long PageIndex { get; private set; }
->>>>>>> 3dca3d9f
 
         public MockQueryPipelineStage(IReadOnlyList<IReadOnlyList<CosmosElement>> pages)
             : base(EmptyQueryPipelineStage.Singleton, cancellationToken: default)
@@ -45,11 +38,7 @@
             if (continuationToken != null)
             {
                 CosmosNumber index = continuationToken as CosmosNumber;
-<<<<<<< HEAD
-                stage.pageIndex = Number64.ToLong(index.Value);
-=======
                 stage.PageIndex = Number64.ToLong(index.Value);
->>>>>>> 3dca3d9f
             }
 
             return stage;
@@ -63,13 +52,8 @@
                 return new ValueTask<bool>(false);
             }
 
-<<<<<<< HEAD
-            IReadOnlyList<CosmosElement> documents = this.pages[(int)this.pageIndex++];
-            QueryState state = this.pageIndex == this.pages.Count ? null : new QueryState(CosmosNumber64.Create(this.pageIndex));
-=======
             IReadOnlyList<CosmosElement> documents = this.pages[(int)this.PageIndex++];
             QueryState state = this.PageIndex == this.pages.Count ? null : new QueryState(CosmosNumber64.Create(this.PageIndex));
->>>>>>> 3dca3d9f
             QueryPage page = new QueryPage(
                 documents: documents,
                 requestCharge: default,
