--- conflicted
+++ resolved
@@ -447,33 +447,6 @@
         }
 
         /// <summary>
-<<<<<<< HEAD
-=======
-        /// Used by typed API only. Exceptions are allowed.
-        /// </summary>
-        /// <param name="cancellationToken"></param>
-        /// <returns>Returns the partition key path</returns>
-        public override async Task<IReadOnlyList<IReadOnlyList<string>>> GetPartitionKeyPathTokensAsync(CancellationToken cancellationToken = default)
-        {
-            ContainerProperties containerProperties = await this.GetCachedContainerPropertiesAsync(
-                forceRefresh: false,
-                trace: NoOpTrace.Singleton,
-                cancellationToken: cancellationToken);
-            if (containerProperties == null)
-            {
-                throw new ArgumentOutOfRangeException($"Container {this.LinkUri} not found");
-            }
-
-            if (containerProperties.PartitionKey?.Paths == null)
-            {
-                throw new ArgumentOutOfRangeException($"Partition key not defined for container {this.LinkUri}");
-            }
-
-            return containerProperties.PartitionKeyPathTokens;
-        }
-
-        /// <summary>
->>>>>>> 770ee191
         /// Instantiates a new instance of the <see cref="PartitionKeyInternal"/> object.
         /// </summary>
         /// <remarks>
