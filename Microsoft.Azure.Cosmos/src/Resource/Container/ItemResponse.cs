//------------------------------------------------------------
// Copyright (c) Microsoft Corporation.  All rights reserved.
//------------------------------------------------------------

namespace Microsoft.Azure.Cosmos
{
    using System.Net;
    using Microsoft.Azure.Documents;

    /// <summary>
    /// The cosmos item response
    /// </summary>
    public class ItemResponse<T> : Response<T>
    {
        /// <summary>
        /// Create a <see cref="ItemResponse{T}"/> as a no-op for mock testing
        /// </summary>
        protected ItemResponse()
            : base()
        {
        }

        /// <summary>
        /// A private constructor to ensure the factory is used to create the object.
        /// This will prevent memory leaks when handling the CosmosResponseMessage
        /// </summary>
        internal ItemResponse(
            HttpStatusCode httpStatusCode,
<<<<<<< HEAD
            CosmosHeaders headers,
            T item)
=======
            Headers headers,
            T item,
            CosmosDiagnostics diagnostics)
>>>>>>> 76e76dd5
        {
            this.StatusCode = httpStatusCode;
            this.CosmosHeaders = headers;
            this.Resource = item;
            this.Diagnostics = diagnostics;
        }

        /// <inheritdoc/>
        internal override CosmosHeaders CosmosHeaders { get; }

        /// <inheritdoc/>
        public override T Resource { get; }

        /// <inheritdoc/>
        public override HttpStatusCode StatusCode { get; }

        /// <inheritdoc/>
        public override double RequestCharge => this.CosmosHeaders?.RequestCharge ?? 0;

        /// <inheritdoc/>
        public override string ActivityId => this.CosmosHeaders?.ActivityId;

        /// <inheritdoc/>
        public override string ETag => this.CosmosHeaders?.ETag;

        /// <inheritdoc/>
        internal override string MaxResourceQuota => this.CosmosHeaders?.GetHeaderValue<string>(HttpConstants.HttpHeaders.MaxResourceQuota);

        /// <inheritdoc/>
        internal override string CurrentResourceQuotaUsage => this.CosmosHeaders?.GetHeaderValue<string>(HttpConstants.HttpHeaders.CurrentResourceQuotaUsage);

    }
}<|MERGE_RESOLUTION|>--- conflicted
+++ resolved
@@ -26,14 +26,8 @@
         /// </summary>
         internal ItemResponse(
             HttpStatusCode httpStatusCode,
-<<<<<<< HEAD
             CosmosHeaders headers,
             T item)
-=======
-            Headers headers,
-            T item,
-            CosmosDiagnostics diagnostics)
->>>>>>> 76e76dd5
         {
             this.StatusCode = httpStatusCode;
             this.CosmosHeaders = headers;
