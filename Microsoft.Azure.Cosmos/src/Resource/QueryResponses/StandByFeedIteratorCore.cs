--- conflicted
+++ resolved
@@ -98,21 +98,12 @@
             return response;
         }
 
-<<<<<<< HEAD
-        public override bool TryGetContinuationToken(out string state)
-        {
-            state = this.continuationToken;
-            return true;
-        }
-
         public override bool TryGetFeedToken(out FeedToken feedToken)
         {
             feedToken = this.FeedToken;
             return true;
         }
 
-=======
->>>>>>> cc1884d4
         internal async Task<Tuple<string, ResponseMessage>> ReadNextInternalAsync(CancellationToken cancellationToken)
         {
             cancellationToken.ThrowIfCancellationRequested();
