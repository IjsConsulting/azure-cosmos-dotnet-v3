--- conflicted
+++ resolved
@@ -331,19 +331,20 @@
         }
         
         /// <summary>
-<<<<<<< HEAD
+        ///   Looks up a localized string similar to Cannot define EffectivePartitionKeyRouting and FeedToken simultaneously..
+        /// </summary>
+        internal static string FeedToken_EffectivePartitionKeyRouting {
+            get {
+                return ResourceManager.GetString("FeedToken_EffectivePartitionKeyRouting", resourceCulture);
+            }
+        }
+        
+        /// <summary>
         ///   Looks up a localized string similar to The FeedToken was generated for container {0} but current container is {1}..
         /// </summary>
         internal static string FeedToken_InvalidFeedTokenForContainer {
             get {
                 return ResourceManager.GetString("FeedToken_InvalidFeedTokenForContainer", resourceCulture);
-=======
-        ///   Looks up a localized string similar to Cannot define EffectivePartitionKeyRouting and FeedToken simultaneously..
-        /// </summary>
-        internal static string FeedToken_EffectivePartitionKeyRouting {
-            get {
-                return ResourceManager.GetString("FeedToken_EffectivePartitionKeyRouting", resourceCulture);
->>>>>>> 13998eac
             }
         }
         
