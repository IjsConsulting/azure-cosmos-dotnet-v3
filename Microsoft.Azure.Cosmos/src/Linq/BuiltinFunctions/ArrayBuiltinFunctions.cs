//------------------------------------------------------------
// Copyright (c) Microsoft Corporation.  All rights reserved.
//------------------------------------------------------------

namespace Microsoft.Azure.Cosmos.Linq
{
    using System.Collections;
    using System.Collections.Generic;
    using System.Collections.Immutable;
    using System.Globalization;
    using System.Linq;
    using System.Linq.Expressions;
    using Microsoft.Azure.Cosmos.SqlObjects;

    internal static class ArrayBuiltinFunctions
    {
        private static readonly ImmutableDictionary<string, BuiltinFunctionVisitor> ArrayBuiltinFunctionDefinitions = new Dictionary<string, BuiltinFunctionVisitor>
        {
            {
                nameof(Enumerable.Concat),
                new ArrayConcatVisitor()
            },
            {
                nameof(Enumerable.Contains),
                new ArrayContainsVisitor()
            },
            {
                nameof(Enumerable.Count),
                new ArrayCountVisitor()
            },
            {
                "get_Item",
                new ArrayGetItemVisitor()
            },
            {
                nameof(Enumerable.ToArray),
                new ArrayToArrayVisitor()
            },
            {
                nameof(Enumerable.ToList),
                new ArrayToArrayVisitor()
            }
        }.ToImmutableDictionary();

        private sealed class ArrayConcatVisitor : CosmosBuiltinFunctionVisitor
        {
            public ArrayConcatVisitor()
                : base(
                      name: SqlFunctionCallScalarExpression.Names.ArrayConcat,
                      argumentLists: null)
            {
            }

            protected override SqlScalarExpression VisitImplicit(
                MethodCallExpression methodCallExpression,
                TranslationContext context)
            {
                if (methodCallExpression.Arguments.Count == 2)
                {
                    SqlScalarExpression array1 = ExpressionToSql.VisitScalarExpression(methodCallExpression.Arguments[0], context);
                    SqlScalarExpression array2 = ExpressionToSql.VisitScalarExpression(methodCallExpression.Arguments[1], context);
                    return SqlFunctionCallScalarExpression.CreateBuiltin(
                        SqlFunctionCallScalarExpression.Identifiers.ArrayConcat,
                        array1,
                        array2);
                }

                return null;
            }
        }

        private sealed class ArrayContainsVisitor : CosmosBuiltinFunctionVisitor
        {
            public ArrayContainsVisitor()
                : base(
                      name: SqlFunctionCallScalarExpression.Names.ArrayContains,
                      argumentLists: null)
            {
            }

            protected override SqlScalarExpression VisitImplicit(
                MethodCallExpression methodCallExpression,
                TranslationContext context)
            {
                Expression searchList;
                Expression searchExpression;

                // If non static Contains
                if (methodCallExpression.Arguments.Count == 1)
                {
                    searchList = methodCallExpression.Object;
                    searchExpression = methodCallExpression.Arguments[0];
                }
                // if extension method (static) Contains
                else if (methodCallExpression.Arguments.Count == 2)
                {
                    searchList = methodCallExpression.Arguments[0];
                    searchExpression = methodCallExpression.Arguments[1];
                }
                else
                {
                    searchList = null;
                    searchExpression = null;
                }

                if ((searchList == null) || (searchExpression == null))
                {
                    return null;
                }

                if (searchList.NodeType == ExpressionType.Constant)
                {
                    return this.VisitIN(searchExpression, (ConstantExpression)searchList, context);
                }

                SqlScalarExpression array = ExpressionToSql.VisitScalarExpression(searchList, context);
                SqlScalarExpression expression = ExpressionToSql.VisitScalarExpression(searchExpression, context);
                return SqlFunctionCallScalarExpression.CreateBuiltin(
                    SqlFunctionCallScalarExpression.Identifiers.ArrayContains,
                    array,
                    expression);
            }

            private SqlScalarExpression VisitIN(Expression expression, ConstantExpression constantExpressionList, TranslationContext context)
            {
                List<SqlScalarExpression> items = new List<SqlScalarExpression>();
                foreach (object item in (IEnumerable)constantExpressionList.Value)
                {
                    items.Add(ExpressionToSql.VisitConstant(Expression.Constant(item), context));
                }

                // if the items list empty, then just return false expression
                if (items.Count == 0)
                {
                    return SqlLiteralScalarExpression.SqlFalseLiteralScalarExpression;
                }

                SqlScalarExpression scalarExpression = ExpressionToSql.VisitNonSubqueryScalarExpression(expression, context);
<<<<<<< HEAD
                return SqlInScalarExpression.Create(scalarExpression, not: false, items);
=======
                return SqlInScalarExpression.Create(scalarExpression, false, items.ToImmutableArray());
>>>>>>> 1ef6e399
            }
        }

        private class ArrayCountVisitor : CosmosBuiltinFunctionVisitor
        {
            public ArrayCountVisitor()
                : base(
                      name: SqlFunctionCallScalarExpression.Names.ArrayLength,
                      argumentLists: null)
            {
            }

            protected override SqlScalarExpression VisitImplicit(MethodCallExpression methodCallExpression, TranslationContext context)
            {
                if (methodCallExpression.Arguments.Count == 1)
                {
                    List<SqlScalarExpression> arguments = new List<SqlScalarExpression>();
                    SqlScalarExpression array = ExpressionToSql.VisitScalarExpression(methodCallExpression.Arguments[0], context);

                    return SqlFunctionCallScalarExpression.CreateBuiltin(SqlFunctionCallScalarExpression.Identifiers.ArrayLength, array);
                }

                return null;
            }
        }

        private class ArrayGetItemVisitor : BuiltinFunctionVisitor
        {
            protected override SqlScalarExpression VisitImplicit(MethodCallExpression methodCallExpression, TranslationContext context)
            {
                if (methodCallExpression.Object != null && methodCallExpression.Arguments.Count == 1)
                {
                    SqlScalarExpression memberExpression = ExpressionToSql.VisitScalarExpression(methodCallExpression.Object, context);
                    SqlScalarExpression indexExpression = ExpressionToSql.VisitScalarExpression(methodCallExpression.Arguments[0], context);

                    return SqlMemberIndexerScalarExpression.Create(memberExpression, indexExpression);
                }

                return null;
            }

            protected override SqlScalarExpression VisitExplicit(MethodCallExpression methodCallExpression, TranslationContext context)
            {
                return null;
            }
        }

        private class ArrayToArrayVisitor : BuiltinFunctionVisitor
        {
            protected override SqlScalarExpression VisitImplicit(MethodCallExpression methodCallExpression, TranslationContext context)
            {
                if (methodCallExpression.Arguments.Count == 1)
                {
                    return ExpressionToSql.VisitScalarExpression(methodCallExpression.Arguments[0], context);
                }

                return null;
            }

            protected override SqlScalarExpression VisitExplicit(MethodCallExpression methodCallExpression, TranslationContext context)
            {
                return null;
            }
        }

        public static SqlScalarExpression Visit(MethodCallExpression methodCallExpression, TranslationContext context)
        {
            if (!ArrayBuiltinFunctionDefinitions.TryGetValue(methodCallExpression.Method.Name, out BuiltinFunctionVisitor visitor))
            {
                throw new DocumentQueryException(
                    string.Format(
                        CultureInfo.CurrentCulture,
                        ClientResources.MethodNotSupported,
                        methodCallExpression.Method.Name));

            }

            return visitor.Visit(methodCallExpression, context);
        }
    }
}
<|MERGE_RESOLUTION|>--- conflicted
+++ resolved
@@ -1,224 +1,220 @@
-//------------------------------------------------------------
-// Copyright (c) Microsoft Corporation.  All rights reserved.
-//------------------------------------------------------------
-
-namespace Microsoft.Azure.Cosmos.Linq
-{
-    using System.Collections;
-    using System.Collections.Generic;
-    using System.Collections.Immutable;
-    using System.Globalization;
-    using System.Linq;
-    using System.Linq.Expressions;
-    using Microsoft.Azure.Cosmos.SqlObjects;
-
-    internal static class ArrayBuiltinFunctions
-    {
-        private static readonly ImmutableDictionary<string, BuiltinFunctionVisitor> ArrayBuiltinFunctionDefinitions = new Dictionary<string, BuiltinFunctionVisitor>
-        {
-            {
-                nameof(Enumerable.Concat),
-                new ArrayConcatVisitor()
-            },
-            {
-                nameof(Enumerable.Contains),
-                new ArrayContainsVisitor()
-            },
-            {
-                nameof(Enumerable.Count),
-                new ArrayCountVisitor()
-            },
-            {
-                "get_Item",
-                new ArrayGetItemVisitor()
-            },
-            {
-                nameof(Enumerable.ToArray),
-                new ArrayToArrayVisitor()
-            },
-            {
-                nameof(Enumerable.ToList),
-                new ArrayToArrayVisitor()
-            }
-        }.ToImmutableDictionary();
-
-        private sealed class ArrayConcatVisitor : CosmosBuiltinFunctionVisitor
-        {
-            public ArrayConcatVisitor()
-                : base(
-                      name: SqlFunctionCallScalarExpression.Names.ArrayConcat,
-                      argumentLists: null)
-            {
-            }
-
-            protected override SqlScalarExpression VisitImplicit(
-                MethodCallExpression methodCallExpression,
-                TranslationContext context)
-            {
-                if (methodCallExpression.Arguments.Count == 2)
-                {
-                    SqlScalarExpression array1 = ExpressionToSql.VisitScalarExpression(methodCallExpression.Arguments[0], context);
-                    SqlScalarExpression array2 = ExpressionToSql.VisitScalarExpression(methodCallExpression.Arguments[1], context);
-                    return SqlFunctionCallScalarExpression.CreateBuiltin(
-                        SqlFunctionCallScalarExpression.Identifiers.ArrayConcat,
-                        array1,
-                        array2);
-                }
-
-                return null;
-            }
-        }
-
-        private sealed class ArrayContainsVisitor : CosmosBuiltinFunctionVisitor
-        {
-            public ArrayContainsVisitor()
-                : base(
-                      name: SqlFunctionCallScalarExpression.Names.ArrayContains,
-                      argumentLists: null)
-            {
-            }
-
-            protected override SqlScalarExpression VisitImplicit(
-                MethodCallExpression methodCallExpression,
-                TranslationContext context)
-            {
-                Expression searchList;
-                Expression searchExpression;
-
-                // If non static Contains
-                if (methodCallExpression.Arguments.Count == 1)
-                {
-                    searchList = methodCallExpression.Object;
-                    searchExpression = methodCallExpression.Arguments[0];
-                }
-                // if extension method (static) Contains
-                else if (methodCallExpression.Arguments.Count == 2)
-                {
-                    searchList = methodCallExpression.Arguments[0];
-                    searchExpression = methodCallExpression.Arguments[1];
-                }
-                else
-                {
-                    searchList = null;
-                    searchExpression = null;
-                }
-
-                if ((searchList == null) || (searchExpression == null))
-                {
-                    return null;
-                }
-
-                if (searchList.NodeType == ExpressionType.Constant)
-                {
-                    return this.VisitIN(searchExpression, (ConstantExpression)searchList, context);
-                }
-
-                SqlScalarExpression array = ExpressionToSql.VisitScalarExpression(searchList, context);
-                SqlScalarExpression expression = ExpressionToSql.VisitScalarExpression(searchExpression, context);
-                return SqlFunctionCallScalarExpression.CreateBuiltin(
-                    SqlFunctionCallScalarExpression.Identifiers.ArrayContains,
-                    array,
-                    expression);
-            }
-
-            private SqlScalarExpression VisitIN(Expression expression, ConstantExpression constantExpressionList, TranslationContext context)
-            {
-                List<SqlScalarExpression> items = new List<SqlScalarExpression>();
-                foreach (object item in (IEnumerable)constantExpressionList.Value)
-                {
-                    items.Add(ExpressionToSql.VisitConstant(Expression.Constant(item), context));
-                }
-
-                // if the items list empty, then just return false expression
-                if (items.Count == 0)
-                {
-                    return SqlLiteralScalarExpression.SqlFalseLiteralScalarExpression;
-                }
-
-                SqlScalarExpression scalarExpression = ExpressionToSql.VisitNonSubqueryScalarExpression(expression, context);
-<<<<<<< HEAD
-                return SqlInScalarExpression.Create(scalarExpression, not: false, items);
-=======
-                return SqlInScalarExpression.Create(scalarExpression, false, items.ToImmutableArray());
->>>>>>> 1ef6e399
-            }
-        }
-
-        private class ArrayCountVisitor : CosmosBuiltinFunctionVisitor
-        {
-            public ArrayCountVisitor()
-                : base(
-                      name: SqlFunctionCallScalarExpression.Names.ArrayLength,
-                      argumentLists: null)
-            {
-            }
-
-            protected override SqlScalarExpression VisitImplicit(MethodCallExpression methodCallExpression, TranslationContext context)
-            {
-                if (methodCallExpression.Arguments.Count == 1)
-                {
-                    List<SqlScalarExpression> arguments = new List<SqlScalarExpression>();
-                    SqlScalarExpression array = ExpressionToSql.VisitScalarExpression(methodCallExpression.Arguments[0], context);
-
-                    return SqlFunctionCallScalarExpression.CreateBuiltin(SqlFunctionCallScalarExpression.Identifiers.ArrayLength, array);
-                }
-
-                return null;
-            }
-        }
-
-        private class ArrayGetItemVisitor : BuiltinFunctionVisitor
-        {
-            protected override SqlScalarExpression VisitImplicit(MethodCallExpression methodCallExpression, TranslationContext context)
-            {
-                if (methodCallExpression.Object != null && methodCallExpression.Arguments.Count == 1)
-                {
-                    SqlScalarExpression memberExpression = ExpressionToSql.VisitScalarExpression(methodCallExpression.Object, context);
-                    SqlScalarExpression indexExpression = ExpressionToSql.VisitScalarExpression(methodCallExpression.Arguments[0], context);
-
-                    return SqlMemberIndexerScalarExpression.Create(memberExpression, indexExpression);
-                }
-
-                return null;
-            }
-
-            protected override SqlScalarExpression VisitExplicit(MethodCallExpression methodCallExpression, TranslationContext context)
-            {
-                return null;
-            }
-        }
-
-        private class ArrayToArrayVisitor : BuiltinFunctionVisitor
-        {
-            protected override SqlScalarExpression VisitImplicit(MethodCallExpression methodCallExpression, TranslationContext context)
-            {
-                if (methodCallExpression.Arguments.Count == 1)
-                {
-                    return ExpressionToSql.VisitScalarExpression(methodCallExpression.Arguments[0], context);
-                }
-
-                return null;
-            }
-
-            protected override SqlScalarExpression VisitExplicit(MethodCallExpression methodCallExpression, TranslationContext context)
-            {
-                return null;
-            }
-        }
-
-        public static SqlScalarExpression Visit(MethodCallExpression methodCallExpression, TranslationContext context)
-        {
-            if (!ArrayBuiltinFunctionDefinitions.TryGetValue(methodCallExpression.Method.Name, out BuiltinFunctionVisitor visitor))
-            {
-                throw new DocumentQueryException(
-                    string.Format(
-                        CultureInfo.CurrentCulture,
-                        ClientResources.MethodNotSupported,
-                        methodCallExpression.Method.Name));
-
-            }
-
-            return visitor.Visit(methodCallExpression, context);
-        }
-    }
-}
+//------------------------------------------------------------
+// Copyright (c) Microsoft Corporation.  All rights reserved.
+//------------------------------------------------------------
+
+namespace Microsoft.Azure.Cosmos.Linq
+{
+    using System.Collections;
+    using System.Collections.Generic;
+    using System.Collections.Immutable;
+    using System.Globalization;
+    using System.Linq;
+    using System.Linq.Expressions;
+    using Microsoft.Azure.Cosmos.SqlObjects;
+
+    internal static class ArrayBuiltinFunctions
+    {
+        private static readonly ImmutableDictionary<string, BuiltinFunctionVisitor> ArrayBuiltinFunctionDefinitions = new Dictionary<string, BuiltinFunctionVisitor>
+        {
+            {
+                nameof(Enumerable.Concat),
+                new ArrayConcatVisitor()
+            },
+            {
+                nameof(Enumerable.Contains),
+                new ArrayContainsVisitor()
+            },
+            {
+                nameof(Enumerable.Count),
+                new ArrayCountVisitor()
+            },
+            {
+                "get_Item",
+                new ArrayGetItemVisitor()
+            },
+            {
+                nameof(Enumerable.ToArray),
+                new ArrayToArrayVisitor()
+            },
+            {
+                nameof(Enumerable.ToList),
+                new ArrayToArrayVisitor()
+            }
+        }.ToImmutableDictionary();
+
+        private sealed class ArrayConcatVisitor : CosmosBuiltinFunctionVisitor
+        {
+            public ArrayConcatVisitor()
+                : base(
+                      name: SqlFunctionCallScalarExpression.Names.ArrayConcat,
+                      argumentLists: null)
+            {
+            }
+
+            protected override SqlScalarExpression VisitImplicit(
+                MethodCallExpression methodCallExpression,
+                TranslationContext context)
+            {
+                if (methodCallExpression.Arguments.Count == 2)
+                {
+                    SqlScalarExpression array1 = ExpressionToSql.VisitScalarExpression(methodCallExpression.Arguments[0], context);
+                    SqlScalarExpression array2 = ExpressionToSql.VisitScalarExpression(methodCallExpression.Arguments[1], context);
+                    return SqlFunctionCallScalarExpression.CreateBuiltin(
+                        SqlFunctionCallScalarExpression.Identifiers.ArrayConcat,
+                        array1,
+                        array2);
+                }
+
+                return null;
+            }
+        }
+
+        private sealed class ArrayContainsVisitor : CosmosBuiltinFunctionVisitor
+        {
+            public ArrayContainsVisitor()
+                : base(
+                      name: SqlFunctionCallScalarExpression.Names.ArrayContains,
+                      argumentLists: null)
+            {
+            }
+
+            protected override SqlScalarExpression VisitImplicit(
+                MethodCallExpression methodCallExpression,
+                TranslationContext context)
+            {
+                Expression searchList;
+                Expression searchExpression;
+
+                // If non static Contains
+                if (methodCallExpression.Arguments.Count == 1)
+                {
+                    searchList = methodCallExpression.Object;
+                    searchExpression = methodCallExpression.Arguments[0];
+                }
+                // if extension method (static) Contains
+                else if (methodCallExpression.Arguments.Count == 2)
+                {
+                    searchList = methodCallExpression.Arguments[0];
+                    searchExpression = methodCallExpression.Arguments[1];
+                }
+                else
+                {
+                    searchList = null;
+                    searchExpression = null;
+                }
+
+                if ((searchList == null) || (searchExpression == null))
+                {
+                    return null;
+                }
+
+                if (searchList.NodeType == ExpressionType.Constant)
+                {
+                    return this.VisitIN(searchExpression, (ConstantExpression)searchList, context);
+                }
+
+                SqlScalarExpression array = ExpressionToSql.VisitScalarExpression(searchList, context);
+                SqlScalarExpression expression = ExpressionToSql.VisitScalarExpression(searchExpression, context);
+                return SqlFunctionCallScalarExpression.CreateBuiltin(
+                    SqlFunctionCallScalarExpression.Identifiers.ArrayContains,
+                    array,
+                    expression);
+            }
+
+            private SqlScalarExpression VisitIN(Expression expression, ConstantExpression constantExpressionList, TranslationContext context)
+            {
+                List<SqlScalarExpression> items = new List<SqlScalarExpression>();
+                foreach (object item in (IEnumerable)constantExpressionList.Value)
+                {
+                    items.Add(ExpressionToSql.VisitConstant(Expression.Constant(item), context));
+                }
+
+                // if the items list empty, then just return false expression
+                if (items.Count == 0)
+                {
+                    return SqlLiteralScalarExpression.SqlFalseLiteralScalarExpression;
+                }
+
+                SqlScalarExpression scalarExpression = ExpressionToSql.VisitNonSubqueryScalarExpression(expression, context);
+                return SqlInScalarExpression.Create(scalarExpression, not: false, items.ToImmutableArray());
+            }
+        }
+
+        private class ArrayCountVisitor : CosmosBuiltinFunctionVisitor
+        {
+            public ArrayCountVisitor()
+                : base(
+                      name: SqlFunctionCallScalarExpression.Names.ArrayLength,
+                      argumentLists: null)
+            {
+            }
+
+            protected override SqlScalarExpression VisitImplicit(MethodCallExpression methodCallExpression, TranslationContext context)
+            {
+                if (methodCallExpression.Arguments.Count == 1)
+                {
+                    List<SqlScalarExpression> arguments = new List<SqlScalarExpression>();
+                    SqlScalarExpression array = ExpressionToSql.VisitScalarExpression(methodCallExpression.Arguments[0], context);
+
+                    return SqlFunctionCallScalarExpression.CreateBuiltin(SqlFunctionCallScalarExpression.Identifiers.ArrayLength, array);
+                }
+
+                return null;
+            }
+        }
+
+        private class ArrayGetItemVisitor : BuiltinFunctionVisitor
+        {
+            protected override SqlScalarExpression VisitImplicit(MethodCallExpression methodCallExpression, TranslationContext context)
+            {
+                if (methodCallExpression.Object != null && methodCallExpression.Arguments.Count == 1)
+                {
+                    SqlScalarExpression memberExpression = ExpressionToSql.VisitScalarExpression(methodCallExpression.Object, context);
+                    SqlScalarExpression indexExpression = ExpressionToSql.VisitScalarExpression(methodCallExpression.Arguments[0], context);
+
+                    return SqlMemberIndexerScalarExpression.Create(memberExpression, indexExpression);
+                }
+
+                return null;
+            }
+
+            protected override SqlScalarExpression VisitExplicit(MethodCallExpression methodCallExpression, TranslationContext context)
+            {
+                return null;
+            }
+        }
+
+        private class ArrayToArrayVisitor : BuiltinFunctionVisitor
+        {
+            protected override SqlScalarExpression VisitImplicit(MethodCallExpression methodCallExpression, TranslationContext context)
+            {
+                if (methodCallExpression.Arguments.Count == 1)
+                {
+                    return ExpressionToSql.VisitScalarExpression(methodCallExpression.Arguments[0], context);
+                }
+
+                return null;
+            }
+
+            protected override SqlScalarExpression VisitExplicit(MethodCallExpression methodCallExpression, TranslationContext context)
+            {
+                return null;
+            }
+        }
+
+        public static SqlScalarExpression Visit(MethodCallExpression methodCallExpression, TranslationContext context)
+        {
+            if (!ArrayBuiltinFunctionDefinitions.TryGetValue(methodCallExpression.Method.Name, out BuiltinFunctionVisitor visitor))
+            {
+                throw new DocumentQueryException(
+                    string.Format(
+                        CultureInfo.CurrentCulture,
+                        ClientResources.MethodNotSupported,
+                        methodCallExpression.Method.Name));
+
+            }
+
+            return visitor.Visit(methodCallExpression, context);
+        }
+    }
+}