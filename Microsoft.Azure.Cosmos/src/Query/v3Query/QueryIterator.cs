﻿//------------------------------------------------------------
// Copyright (c) Microsoft Corporation.  All rights reserved.
//------------------------------------------------------------

namespace Microsoft.Azure.Cosmos.Query
{
    using System;
    using System.Collections.Generic;
    using System.Threading;
    using System.Threading.Tasks;
    using Microsoft.Azure.Cosmos.CosmosElements;
    using Microsoft.Azure.Cosmos.Diagnostics;
    using Microsoft.Azure.Cosmos.Json;
    using Microsoft.Azure.Cosmos.Query.Core;
    using Microsoft.Azure.Cosmos.Query.Core.Exceptions;
    using Microsoft.Azure.Cosmos.Query.Core.ExecutionContext;
    using Microsoft.Azure.Cosmos.Query.Core.QueryClient;
    using Microsoft.Azure.Cosmos.Query.Core.QueryPlan;

    internal sealed class QueryIterator : FeedIteratorInternal
    {
        private readonly CosmosQueryContext cosmosQueryContext;
        private readonly CosmosQueryExecutionContext cosmosQueryExecutionContext;
        private readonly CosmosSerializationFormatOptions cosmosSerializationFormatOptions;
        private readonly RequestOptions requestOptions;

        private QueryIterator(
            CosmosQueryContext cosmosQueryContext,
            CosmosQueryExecutionContext cosmosQueryExecutionContext,
            CosmosSerializationFormatOptions cosmosSerializationFormatOptions,
            RequestOptions requestOptions)
        {
            this.cosmosQueryContext = cosmosQueryContext ?? throw new ArgumentNullException(nameof(cosmosQueryContext));
            this.cosmosQueryExecutionContext = cosmosQueryExecutionContext ?? throw new ArgumentNullException(nameof(cosmosQueryExecutionContext));
            this.cosmosSerializationFormatOptions = cosmosSerializationFormatOptions;
            this.requestOptions = requestOptions;
        }

        public static QueryIterator Create(
            CosmosQueryClient client,
            SqlQuerySpec sqlQuerySpec,
            string continuationToken,
            FeedTokenInternal feedTokenInternal,
            QueryRequestOptions queryRequestOptions,
            Uri resourceLink,
            bool isContinuationExpected,
            bool allowNonValueAggregateQuery,
            PartitionedQueryExecutionInfo partitionedQueryExecutionInfo)
        {
            if (queryRequestOptions == null)
            {
                queryRequestOptions = new QueryRequestOptions();
            }

            CosmosQueryContext cosmosQueryContext = new CosmosQueryContextCore(
                client: client,
                queryRequestOptions: queryRequestOptions,
                resourceTypeEnum: Documents.ResourceType.Document,
                operationType: Documents.OperationType.Query,
                resourceType: typeof(QueryResponseCore),
                resourceLink: resourceLink,
                isContinuationExpected: isContinuationExpected,
                allowNonValueAggregateQuery: allowNonValueAggregateQuery,
                correlatedActivityId: Guid.NewGuid());

            CosmosElement requestContinuationToken;
            switch (queryRequestOptions.ExecutionEnvironment.GetValueOrDefault(ExecutionEnvironment.Client))
            {
                case ExecutionEnvironment.Client:
                    if (continuationToken != null)
                    {
                        if (!CosmosElement.TryParse(continuationToken, out requestContinuationToken))
                        {
                            return new QueryIterator(
                                cosmosQueryContext,
                                new QueryExecutionContextWithException(
                                    new MalformedContinuationTokenException(
                                        $"Malformed Continuation Token: {requestContinuationToken}")),
                                queryRequestOptions.CosmosSerializationFormatOptions,
                                queryRequestOptions);
                        }
                    }
                    else
                    {
                        requestContinuationToken = null;
                    }
                    break;

                case ExecutionEnvironment.Compute:
                    requestContinuationToken = queryRequestOptions.CosmosElementContinuationToken;
                    break;

                default:
                    throw new ArgumentOutOfRangeException($"Unknown {nameof(ExecutionEnvironment)}: {queryRequestOptions.ExecutionEnvironment.Value}.");
            }

            CosmosQueryExecutionContextFactory.InputParameters inputParameters = new CosmosQueryExecutionContextFactory.InputParameters(
                sqlQuerySpec: sqlQuerySpec,
<<<<<<< HEAD
                initialUserContinuationToken: continuationToken,
                initialFeedToken: feedTokenInternal,
=======
                initialUserContinuationToken: requestContinuationToken,
>>>>>>> cc1884d4
                maxConcurrency: queryRequestOptions.MaxConcurrency,
                maxItemCount: queryRequestOptions.MaxItemCount,
                maxBufferedItemCount: queryRequestOptions.MaxBufferedItemCount,
                partitionKey: queryRequestOptions.PartitionKey,
                properties: queryRequestOptions.Properties,
                partitionedQueryExecutionInfo: partitionedQueryExecutionInfo,
                executionEnvironment: queryRequestOptions.ExecutionEnvironment,
                returnResultsInDeterministicOrder: queryRequestOptions.ReturnResultsInDeterministicOrder,
                testInjections: queryRequestOptions.TestSettings);

            return new QueryIterator(
                cosmosQueryContext,
                CosmosQueryExecutionContextFactory.Create(cosmosQueryContext, inputParameters),
                queryRequestOptions.CosmosSerializationFormatOptions,
                queryRequestOptions);
        }

        public override bool HasMoreResults => !this.cosmosQueryExecutionContext.IsDone;

#if PREVIEW
        public override
#else
        internal
#endif
        FeedToken FeedToken
        {
            get
            {
                if (this.cosmosQueryExecutionContext.TryGetFeedToken(out FeedToken feedToken))
                {
                    return feedToken;
                }

                return null;
            }
        }

        public override async Task<ResponseMessage> ReadNextAsync(CancellationToken cancellationToken = default)
        {
            CosmosDiagnosticsContext diagnostics = CosmosDiagnosticsContext.Create(this.requestOptions);
            using (diagnostics.CreateScope("QueryReadNextAsync"))
            {
                // This catches exception thrown by the pipeline and converts it to QueryResponse
                QueryResponseCore responseCore = await this.cosmosQueryExecutionContext.ExecuteNextAsync(cancellationToken);
                CosmosQueryContext cosmosQueryContext = this.cosmosQueryContext;

                foreach (QueryPageDiagnostics queryPage in responseCore.Diagnostics)
                {
                    diagnostics.AddDiagnosticsInternal(queryPage);
                }

                QueryResponse queryResponse;
                if (responseCore.IsSuccess)
                {
                    queryResponse = QueryResponse.CreateSuccess(
                        result: responseCore.CosmosElements,
                        count: responseCore.CosmosElements.Count,
                        responseLengthBytes: responseCore.ResponseLengthBytes,
                        diagnostics: diagnostics,
                        serializationOptions: this.cosmosSerializationFormatOptions,
                        responseHeaders: new CosmosQueryResponseMessageHeaders(
                            responseCore.ContinuationToken,
                            responseCore.DisallowContinuationTokenMessage,
                            cosmosQueryContext.ResourceTypeEnum,
                            cosmosQueryContext.ContainerResourceId)
                        {
                            RequestCharge = responseCore.RequestCharge,
                            ActivityId = responseCore.ActivityId,
                            SubStatusCode = responseCore.SubStatusCode ?? Documents.SubStatusCodes.Unknown
                        });
                }
                else
                {
                    queryResponse = QueryResponse.CreateFailure(
                        statusCode: responseCore.StatusCode,
                        cosmosException: responseCore.CosmosException,
                        requestMessage: null,
                        diagnostics: diagnostics,
                        responseHeaders: new CosmosQueryResponseMessageHeaders(
                            responseCore.ContinuationToken,
                            responseCore.DisallowContinuationTokenMessage,
                            cosmosQueryContext.ResourceTypeEnum,
                            cosmosQueryContext.ContainerResourceId)
                        {
                            RequestCharge = responseCore.RequestCharge,
                            ActivityId = responseCore.ActivityId,
                            SubStatusCode = responseCore.SubStatusCode ?? Documents.SubStatusCodes.Unknown
                        });
                }

                return queryResponse;
            }
        }

        public override CosmosElement GetCosmsoElementContinuationToken()
        {
            return this.cosmosQueryExecutionContext.GetCosmosElementContinuationToken();
        }

        public override bool TryGetFeedToken(out FeedToken feedToken)
        {
            return this.cosmosQueryExecutionContext.TryGetFeedToken(out feedToken);
        }
    }
}<|MERGE_RESOLUTION|>--- conflicted
+++ resolved
@@ -96,12 +96,8 @@
 
             CosmosQueryExecutionContextFactory.InputParameters inputParameters = new CosmosQueryExecutionContextFactory.InputParameters(
                 sqlQuerySpec: sqlQuerySpec,
-<<<<<<< HEAD
-                initialUserContinuationToken: continuationToken,
+                initialUserContinuationToken: requestContinuationToken,
                 initialFeedToken: feedTokenInternal,
-=======
-                initialUserContinuationToken: requestContinuationToken,
->>>>>>> cc1884d4
                 maxConcurrency: queryRequestOptions.MaxConcurrency,
                 maxItemCount: queryRequestOptions.MaxItemCount,
                 maxBufferedItemCount: queryRequestOptions.MaxBufferedItemCount,
