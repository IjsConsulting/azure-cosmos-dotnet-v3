﻿//------------------------------------------------------------
// Copyright (c) Microsoft Corporation.  All rights reserved.
//------------------------------------------------------------
namespace Microsoft.Azure.Cosmos.Json
{
    using System;
    using System.Collections.Generic;
    using System.Diagnostics;
    using System.Linq;
    using System.Text;
    using Microsoft.Azure.Cosmos.Core.Utf8;

    /// <summary>
    /// JsonReader partial.
    /// </summary>
#if INTERNAL
    public
#else
    internal
#endif
    abstract partial class JsonReader : IJsonReader
    {
        /// <summary>
        /// JsonReader that knows how to read text
        /// </summary>
        private sealed class JsonTextReader : JsonReader, IJsonTextReaderPrivateImplementation
        {
            private const char Int8TokenPrefix = 'I';
            private const char Int16TokenPrefix = 'H';
            private const char Int32TokenPrefix = 'L';
            private const char UnsignedTokenPrefix = 'U';
            private const char FloatTokenPrefix = 'S';
            private const char DoubleTokenPrefix = 'D';
            private const char GuidTokenPrefix = 'G';
            private const char BinaryTokenPrefix = 'B';

            /// <summary>
            /// Set of all escape characters in JSON.
            /// </summary>
            private static readonly HashSet<char> EscapeCharacters = new HashSet<char> { 'b', 'f', 'n', 'r', 't', '\\', '"', '/', 'u' };

            private readonly JsonTextMemoryReader jsonTextBuffer;
            private TokenState token;
            private bool hasSeperator;

            /// <summary>
            /// Initializes a new instance of the JsonTextReader class.
            /// </summary>
            /// <param name="buffer">The IJsonTextBuffer to read from.</param>
            public JsonTextReader(ReadOnlyMemory<byte> buffer)
            {
                this.jsonTextBuffer = new JsonTextMemoryReader(buffer);
            }

            /// <summary>
            /// Enum of JsonTextTokenType with extends the enum in JsonTokenType.
            /// </summary>
            private enum JsonTextTokenType
            {
                /// <summary>
                /// Flag for escaped characters.
                /// </summary>
                EscapedFlag = 0x10000,

                /// <summary>
                /// Flag for whether a number is a float
                /// </summary>
                FloatFlag = 0x10000,

                /// <summary>
                /// Reserved for no other value
                /// </summary>
                NotStarted = JsonTokenType.NotStarted,

                /// <summary>
                /// Corresponds to the beginning of a JSON array ('[')
                /// </summary>
                BeginArray = JsonTokenType.BeginArray,

                /// <summary>
                /// Corresponds to the end of a JSON array (']')
                /// </summary>
                EndArray = JsonTokenType.EndArray,

                /// <summary>
                /// Corresponds to the beginning of a JSON object ('{')
                /// </summary>
                BeginObject = JsonTokenType.BeginObject,

                /// <summary>
                /// Corresponds to the end of a JSON object ('}')
                /// </summary>
                EndObject = JsonTokenType.EndObject,

                /// <summary>
                /// Corresponds to a JSON string.
                /// </summary>
                UnescapedString = JsonTokenType.String,

                /// <summary>
                /// Corresponds to an escaped JSON string.
                /// </summary>
                EscapedString = JsonTokenType.String | EscapedFlag,

                /// <summary>
                /// Corresponds to a JSON number.
                /// </summary>
                Number = JsonTokenType.Number,
                Int8 = JsonTokenType.Int8,
                Int16 = JsonTokenType.Int16,
                Int32 = JsonTokenType.Int32,
                UInt32 = JsonTokenType.UInt32,
                Int64 = JsonTokenType.Int64,
                Float32 = JsonTokenType.Float32,
                Float64 = JsonTokenType.Float64,

                /// <summary>
                /// Corresponds to the JSON 'true' value.
                /// </summary>
                True = JsonTokenType.True,

                /// <summary>
                /// Corresponds to the JSON 'false' value.
                /// </summary>
                False = JsonTokenType.False,

                /// <summary>
                /// Corresponds to the JSON 'null' value.
                /// </summary>
                Null = JsonTokenType.Null,

                /// <summary>
                /// Corresponds to the JSON fieldname in a JSON object.
                /// </summary>
                UnescapedFieldName = JsonTokenType.FieldName,

                /// <summary>
                /// Corresponds to the an escaped JSON fieldname in a JSON object.
                /// </summary>
                EscapedFieldName = JsonTokenType.FieldName | EscapedFlag,

                Guid = JsonTokenType.Guid,
                Binary = JsonTokenType.Binary,
            }

            /// <inheritdoc />
            public override JsonSerializationFormat SerializationFormat => JsonSerializationFormat.Text;

            /// <inheritdoc />
            public override bool Read()
            {
                // Skip past whitespace to the start of the next token
                // (or to the end of the buffer if the whitespace is trailing)
                this.jsonTextBuffer.AdvanceWhileWhitespace();

                if (this.jsonTextBuffer.IsEof)
                {
                    // Need to check if we are still inside of an object or array
                    if (this.JsonObjectState.CurrentDepth != 0)
                    {
                        if (this.JsonObjectState.InObjectContext)
                        {
                            throw new JsonMissingEndObjectException();
                        }
                        else if (this.JsonObjectState.InArrayContext)
                        {
                            throw new JsonMissingEndArrayException();
                        }
                        else
                        {
                            throw new JsonNotCompleteException();
                        }
                    }

                    return false;
                }

                this.token.Start = this.jsonTextBuffer.Position;
                char nextChar = this.jsonTextBuffer.PeekCharacter();

                switch (nextChar)
                {
                    case '\"':
                        {
                            this.ProcessString();
                            break;
                        }

                    case '-':
                    case '0':
                    case '1':
                    case '2':
                    case '3':
                    case '4':
                    case '5':
                    case '6':
                    case '7':
                    case '8':
                    case '9':
                        this.ProcessNumber();
                        break;

                    case '[':
                        this.ProcessSingleByteToken(JsonTextTokenType.BeginArray);
                        break;

                    case ']':
                        this.ProcessSingleByteToken(JsonTextTokenType.EndArray);
                        break;

                    case '{':
                        this.ProcessSingleByteToken(JsonTextTokenType.BeginObject);
                        break;

                    case '}':
                        this.ProcessSingleByteToken(JsonTextTokenType.EndObject);
                        break;

                    case 't':
                        this.ProcessTrue();
                        break;

                    case 'f':
                        this.ProcessFalse();
                        break;

                    case 'n':
                        this.ProcessNull();
                        break;

                    case ',':
                        this.ProcessValueSeparator();
                        break;

                    case ':':
                        this.ProcessNameSeparator();
                        break;

                    case JsonTextReader.Int8TokenPrefix:
                        this.ProcessInt8();
                        break;

                    case JsonTextReader.Int16TokenPrefix:
                        this.ProcessInt16();
                        break;

                    case JsonTextReader.Int32TokenPrefix:
                        this.ProcessInt32OrInt64();
                        break;

                    case JsonTextReader.UnsignedTokenPrefix:
                        this.ProcessUInt32();
                        break;

                    case JsonTextReader.FloatTokenPrefix:
                        this.ProcessFloat32();
                        break;

                    case JsonTextReader.DoubleTokenPrefix:
                        this.ProcessFloat64();
                        break;

                    case JsonTextReader.GuidTokenPrefix:
                        this.ProcessGuid();
                        break;

                    case JsonTextReader.BinaryTokenPrefix:
                        this.ProcessBinary();
                        break;

                    default:
                        // We found a start token character which doesn't match any JSON token type
                        throw new JsonUnexpectedTokenException();
                }

                this.token.End = this.jsonTextBuffer.Position;
                return true;
            }

            /// <inheritdoc />
            public override Number64 GetNumberValue()
            {
                ReadOnlySpan<byte> numberToken = this.jsonTextBuffer.GetBufferedRawJsonToken(this.token.Start, this.token.End).Span;
                return JsonTextParser.GetNumberValue(numberToken);
            }

            /// <inheritdoc />
            public override UtfAnyString GetStringValue()
<<<<<<< HEAD
            {
                if (this.TryGetBufferedStringValue(out Utf8Memory memory))
                {
                    return Utf8String.UnsafeFromUtf8BytesNoValidation(memory.Memory);
                }

                ReadOnlyMemory<byte> stringToken = this.jsonTextBuffer.GetBufferedRawJsonToken(
                    this.token.Start,
                    this.token.End);

                return JsonTextParser.GetStringValue(Utf8Memory.UnsafeCreateNoValidation(stringToken));
            }

            /// <inheritdoc />
            public override Utf8String GetUtf8StringValue()
=======
>>>>>>> 3dca3d9f
            {
                if (this.TryGetBufferedStringValue(out Utf8Memory memory))
                {
                    return Utf8String.UnsafeFromUtf8BytesNoValidation(memory.Memory);
                }

                ReadOnlyMemory<byte> stringToken = this.jsonTextBuffer.GetBufferedRawJsonToken(
                    this.token.Start,
                    this.token.End);

                return JsonTextParser.GetStringValue(Utf8Memory.UnsafeCreateNoValidation(stringToken));
            }

            /// <inheritdoc />
            public override bool TryGetBufferedStringValue(out Utf8Memory value)
            {
                if (this.token.JsonTextTokenType.HasFlag(JsonTextTokenType.EscapedFlag))
                {
                    value = default;
                    return false;
                }

                // Remove the quotes.
                value = Utf8Memory.UnsafeCreateNoValidation(
                    this.jsonTextBuffer.GetBufferedRawJsonToken(
                        this.token.Start + 1,
                        this.token.End - 1));
                return true;
            }

            /// <inheritdoc />
            public override sbyte GetInt8Value()
            {
                ReadOnlySpan<byte> numberToken = this.jsonTextBuffer.GetBufferedRawJsonToken(
                    this.token.Start,
                    this.token.End).Span;
                return JsonTextParser.GetInt8Value(numberToken);
            }

            /// <inheritdoc />
            public override short GetInt16Value()
            {
                ReadOnlySpan<byte> numberToken = this.jsonTextBuffer.GetBufferedRawJsonToken(
                    this.token.Start,
                    this.token.End).Span;
                return JsonTextParser.GetInt16Value(numberToken);
            }

            /// <inheritdoc />
            public override int GetInt32Value()
            {
                ReadOnlySpan<byte> numberToken = this.jsonTextBuffer.GetBufferedRawJsonToken(
                    this.token.Start,
                    this.token.End).Span;
                return JsonTextParser.GetInt32Value(numberToken);
            }

            /// <inheritdoc />
            public override long GetInt64Value()
            {
                ReadOnlySpan<byte> numberToken = this.jsonTextBuffer.GetBufferedRawJsonToken(
                    this.token.Start,
                    this.token.End).Span;
                return JsonTextParser.GetInt64Value(numberToken);
            }

            /// <inheritdoc />
            public override uint GetUInt32Value()
            {
                ReadOnlySpan<byte> numberToken = this.jsonTextBuffer.GetBufferedRawJsonToken(
                    this.token.Start,
                    this.token.End).Span;
                return JsonTextParser.GetUInt32Value(numberToken);
            }

            /// <inheritdoc />
            public override float GetFloat32Value()
            {
                ReadOnlySpan<byte> numberToken = this.jsonTextBuffer.GetBufferedRawJsonToken(
                    this.token.Start,
                    this.token.End).Span;
                return JsonTextParser.GetFloat32Value(numberToken);
            }

            /// <inheritdoc />
            public override double GetFloat64Value()
            {
                ReadOnlySpan<byte> numberToken = this.jsonTextBuffer.GetBufferedRawJsonToken(
                    this.token.Start,
                    this.token.End).Span;
                return JsonTextParser.GetFloat64Value(numberToken);
            }

            /// <inheritdoc />
            public override Guid GetGuidValue()
            {
                ReadOnlySpan<byte> guidToken = this.jsonTextBuffer.GetBufferedRawJsonToken(
                    this.token.Start,
                    this.token.End).Span;
                return JsonTextParser.GetGuidValue(guidToken);
            }

            /// <inheritdoc />
            public override ReadOnlyMemory<byte> GetBinaryValue()
            {
                ReadOnlySpan<byte> binaryToken = this.jsonTextBuffer.GetBufferedRawJsonToken(
                    this.token.Start,
                    this.token.End).Span;
                return JsonTextParser.GetBinaryValue(binaryToken);
            }

            Utf8Memory IJsonTextReaderPrivateImplementation.GetBufferedJsonToken()
            {
                ReadOnlyMemory<byte> bufferedRawJson = this.jsonTextBuffer.GetBufferedRawJsonToken(
                    this.token.Start,
                    this.token.End);
                return Utf8Memory.UnsafeCreateNoValidation(bufferedRawJson);
            }

            private static JsonTokenType JsonTextToJsonTokenType(JsonTextTokenType jsonTextTokenType)
            {
                return (JsonTokenType)((int)jsonTextTokenType & 0xFFFF);
            }

            private void ProcessSingleByteToken(JsonTextTokenType jsonTextTokenType)
            {
                ////https://tools.ietf.org/html/rfc7159#section-2
                ////These are the six structural characters:
                ////begin-array     = ws %x5B ws  ; [ left square bracket
                ////begin-object    = ws %x7B ws  ; { left curly bracket
                ////end-array       = ws %x5D ws  ; ] right square bracket
                ////end-object      = ws %x7D ws  ; } right curly bracket
                ////name-separator  = ws %x3A ws  ; : colon
                ////value-separator = ws %x2C ws  ; , comma
                this.token.JsonTextTokenType = jsonTextTokenType;
                this.jsonTextBuffer.ReadCharacter();
                this.RegisterToken();
            }

            private void ProcessTrue()
            {
                ////https://tools.ietf.org/html/rfc7159#section-3
                ////true  = %x74.72.75.65      ; true
                this.token.JsonTextTokenType = JsonTextTokenType.True;
                if (!this.jsonTextBuffer.TryReadTrueToken())
                {
                    throw new JsonInvalidTokenException();
                }

                this.RegisterToken();
            }

            private void ProcessFalse()
            {
                ////https://tools.ietf.org/html/rfc7159#section-3
                ////false = %x66.61.6c.73.65   ; false
                this.token.JsonTextTokenType = JsonTextTokenType.False;
                if (!this.jsonTextBuffer.TryReadFalseToken())
                {
                    throw new JsonInvalidTokenException();
                }

                this.RegisterToken();
            }

            private void ProcessNull()
            {
                ////https://tools.ietf.org/html/rfc7159#section-3
                ////null  = %x6e.75.6c.6c      ; null
                this.token.JsonTextTokenType = JsonTextTokenType.Null;
                if (!this.jsonTextBuffer.TryReadNullToken())
                {
                    throw new JsonInvalidTokenException();
                }

                this.RegisterToken();
            }

            private void ProcessNumber()
            {
                this.ProcessNumberValueToken();
                this.token.JsonTextTokenType = JsonTextTokenType.Number;
                this.RegisterToken();
            }

            private void ProcessNumberValueToken()
            {
                ////https://tools.ietf.org/html/rfc7159#section-6
                ////number = [ minus ] int [ frac ] [ exp ]
                ////decimal-point = %x2E       ; .
                ////digit1-9 = %x31-39         ; 1-9
                ////e = %x65 / %x45            ; e E
                ////exp = e [ minus / plus ] 1*DIGIT
                ////frac = decimal-point 1*DIGIT
                ////int = zero / ( digit1-9 *DIGIT )
                ////minus = %x2D               ; -
                ////plus = %x2B                ; +
                ////zero = %x30                ; 

                this.token.JsonTextTokenType = JsonTextTokenType.Number;

                // Check for optional sign.
                if (this.jsonTextBuffer.PeekCharacter() == '-')
                {
                    this.jsonTextBuffer.ReadCharacter();
                }

                // There MUST best at least one digit before the dot
                if (!char.IsDigit(this.jsonTextBuffer.PeekCharacter()))
                {
                    throw new JsonInvalidNumberException();
                }

                // Only zero or a float can have a zero
                if (this.jsonTextBuffer.PeekCharacter() == '0')
                {
                    this.jsonTextBuffer.ReadCharacter();
                    if (this.jsonTextBuffer.PeekCharacter() == '0')
                    {
                        throw new JsonInvalidNumberException();
                    }
                }
                else
                {
                    // Read all digits before the dot
                    while (char.IsDigit(this.jsonTextBuffer.PeekCharacter()))
                    {
                        this.jsonTextBuffer.ReadCharacter();
                    }
                }

                // Check for optional '.'
                if (this.jsonTextBuffer.PeekCharacter() == '.')
                {
                    this.token.JsonTextTokenType = JsonTextTokenType.Number;

                    this.jsonTextBuffer.ReadCharacter();

                    // There MUST best at least one digit after the dot
                    if (!char.IsDigit(this.jsonTextBuffer.PeekCharacter()))
                    {
                        throw new JsonInvalidNumberException();
                    }

                    // Read all digits after the dot
                    while (char.IsDigit(this.jsonTextBuffer.PeekCharacter()))
                    {
                        this.jsonTextBuffer.ReadCharacter();
                    }
                }

                // Check for optional e/E.
                if (this.jsonTextBuffer.PeekCharacter() == 'e' || this.jsonTextBuffer.PeekCharacter() == 'E')
                {
                    this.token.JsonTextTokenType = JsonTextTokenType.Number;
                    this.jsonTextBuffer.ReadCharacter();

                    // Check for optional +/- after e/E.
                    if (this.jsonTextBuffer.PeekCharacter() == '+' || this.jsonTextBuffer.PeekCharacter() == '-')
                    {
                        this.jsonTextBuffer.ReadCharacter();
                    }

                    // There MUST best at least one digit after the e/E and optional +/-
                    if (!char.IsDigit(this.jsonTextBuffer.PeekCharacter()))
                    {
                        throw new JsonInvalidNumberException();
                    }

                    // Read all digits after the e/E
                    while (char.IsDigit(this.jsonTextBuffer.PeekCharacter()))
                    {
                        this.jsonTextBuffer.ReadCharacter();
                    }
                }

                // Make sure no gargbage came after the number
                char current = this.jsonTextBuffer.PeekCharacter();
                if (!(this.jsonTextBuffer.IsEof || JsonTextMemoryReader.IsWhitespace(current) || current == '}' || current == ',' || current == ']'))
                {
                    throw new JsonInvalidNumberException();
                }
            }

            private void ProcessInt8()
            {
                if (this.jsonTextBuffer.ReadCharacter() != JsonTextReader.Int8TokenPrefix)
                {
                    throw new JsonInvalidTokenException();
                }

                this.ProcessIntegerToken(JsonTextTokenType.Int8);
            }

            private void ProcessInt16()
            {
                if (this.jsonTextBuffer.ReadCharacter() != JsonTextReader.Int16TokenPrefix)
                {
                    throw new JsonInvalidTokenException();
                }

                this.ProcessIntegerToken(JsonTextTokenType.Int16);
            }

            private void ProcessInt32OrInt64()
            {
                if (this.jsonTextBuffer.ReadCharacter() != JsonTextReader.Int32TokenPrefix)
                {
                    throw new JsonInvalidTokenException();
                }

                if (this.jsonTextBuffer.PeekCharacter() == JsonTextReader.Int32TokenPrefix)
                {
                    if (this.jsonTextBuffer.ReadCharacter() != JsonTextReader.Int32TokenPrefix)
                    {
                        throw new JsonInvalidTokenException();
                    }

                    this.ProcessIntegerToken(JsonTextTokenType.Int64);
                }
                else
                {
                    this.ProcessIntegerToken(JsonTextTokenType.Int32);
                }
            }

            private void ProcessUInt32()
            {
                if (this.jsonTextBuffer.ReadCharacter() != JsonTextReader.UnsignedTokenPrefix)
                {
                    throw new JsonInvalidTokenException();
                }

                if (this.jsonTextBuffer.ReadCharacter() != JsonTextReader.Int32TokenPrefix)
                {
                    throw new JsonInvalidTokenException();
                }

                // First character must be a digit.
                if (!char.IsDigit(this.jsonTextBuffer.PeekCharacter()))
                {
                    throw new JsonInvalidNumberException();
                }

                this.ProcessIntegerToken(JsonTextTokenType.UInt32);
            }

            private void ProcessIntegerToken(JsonTextTokenType jsonTextTokenType)
            {
                // Check for optional sign.
                if (this.jsonTextBuffer.PeekCharacter() == '-')
                {
                    this.jsonTextBuffer.ReadCharacter();
                }

                // There MUST best at least one digit
                if (!char.IsDigit(this.jsonTextBuffer.PeekCharacter()))
                {
                    throw new JsonInvalidNumberException();
                }

                // Read all digits 
                while (char.IsDigit(this.jsonTextBuffer.PeekCharacter()))
                {
                    this.jsonTextBuffer.ReadCharacter();
                }

                this.token.JsonTextTokenType = jsonTextTokenType;
                this.RegisterToken();
            }

            private void ProcessFloat32()
            {
                if (this.jsonTextBuffer.ReadCharacter() != JsonTextReader.FloatTokenPrefix)
                {
                    throw new JsonInvalidTokenException();
                }

                this.ProcessNumberValueToken();
                this.token.JsonTextTokenType = JsonTextTokenType.Float32;
                this.RegisterToken();
            }

            private void ProcessFloat64()
            {
                if (this.jsonTextBuffer.ReadCharacter() != JsonTextReader.DoubleTokenPrefix)
                {
                    throw new JsonInvalidTokenException();
                }

                this.ProcessNumberValueToken();
                this.token.JsonTextTokenType = JsonTextTokenType.Float64;
                this.RegisterToken();
            }

            private void ProcessGuid()
            {
                if (this.jsonTextBuffer.ReadCharacter() != JsonTextReader.GuidTokenPrefix)
                {
                    throw new JsonInvalidTokenException();
                }

                int length = 0;
                while (char.IsLetterOrDigit(this.jsonTextBuffer.PeekCharacter()) || this.jsonTextBuffer.PeekCharacter() == '-')
                {
                    this.jsonTextBuffer.ReadCharacter();
                    length++;
                }

                const int GuidLength = 36;
                if (length != GuidLength)
                {
                    throw new JsonInvalidTokenException();
                }

                this.token.JsonTextTokenType = JsonTextTokenType.Guid;
                this.RegisterToken();
            }

            private void ProcessBinary()
            {
                if (this.jsonTextBuffer.ReadCharacter() != JsonTextReader.BinaryTokenPrefix)
                {
                    throw new JsonInvalidTokenException();
                }

                char current = this.jsonTextBuffer.PeekCharacter();
                while (char.IsLetterOrDigit(current) || current == '+' || current == '/' || current == '=')
                {
                    this.jsonTextBuffer.ReadCharacter();
                    current = this.jsonTextBuffer.PeekCharacter();
                }

                this.token.JsonTextTokenType = JsonTextTokenType.Binary;
                this.RegisterToken();
            }

            private void ProcessString()
            {
                this.token.JsonTextTokenType = this.JsonObjectState.IsPropertyExpected ? JsonTextTokenType.UnescapedFieldName : JsonTextTokenType.UnescapedString;

                // Skip the opening quote
                char current = this.jsonTextBuffer.ReadCharacter();
                if (current != '"')
                {
                    throw new JsonUnexpectedTokenException();
                }

                bool registeredToken = false;
                while (!registeredToken)
                {
                    current = this.jsonTextBuffer.ReadCharacter();
                    switch (current)
                    {
                        case '"':
                            this.RegisterToken();
                            registeredToken = true;
                            break;

                        case '\\':
                            this.token.JsonTextTokenType = this.token.JsonTextTokenType | JsonTextTokenType.EscapedFlag;
                            char escapeCharacter = this.jsonTextBuffer.ReadCharacter();
                            if (escapeCharacter == 'u')
                            {
                                // parse escaped unicode of the form "\uXXXX"
                                const int UnicodeEscapeLength = 4;
                                for (int i = 0; i < UnicodeEscapeLength; i++)
                                {
                                    // Just need to make sure that we are getting valid hex characters
                                    char unicodeEscapeCharacter = this.jsonTextBuffer.ReadCharacter();
                                    if (!(
                                        (unicodeEscapeCharacter >= '0' && unicodeEscapeCharacter <= '9') ||
                                        (unicodeEscapeCharacter >= 'a' && unicodeEscapeCharacter <= 'f') ||
                                        (unicodeEscapeCharacter >= 'A' && unicodeEscapeCharacter <= 'F')))
                                    {
                                        throw new JsonInvalidEscapedCharacterException();
                                    }
                                }
                            }
                            else
                            {
                                // Validate and consume the escape character.
                                if (!JsonTextReader.EscapeCharacters.Contains(escapeCharacter))
                                {
                                    throw new JsonInvalidEscapedCharacterException();
                                }
                            }

                            break;

                        case (char)0:
                            if (this.jsonTextBuffer.IsEof)
                            {
                                throw new JsonMissingClosingQuoteException();
                            }

                            break;
                    }
                }
            }

            private void ProcessNameSeparator()
            {
                if (this.hasSeperator || (this.JsonObjectState.CurrentTokenType != JsonTokenType.FieldName))
                {
                    throw new JsonUnexpectedNameSeparatorException();
                }

                this.jsonTextBuffer.ReadCharacter();
                this.hasSeperator = true;

                // We don't surface Json.NameSeparator tokens to the caller, so proceed to the next token
                this.Read();
            }

            private void ProcessValueSeparator()
            {
                if (this.hasSeperator)
                {
                    throw new JsonUnexpectedValueSeparatorException();
                }

                switch (this.JsonObjectState.CurrentTokenType)
                {
                    case JsonTokenType.EndArray:
                    case JsonTokenType.EndObject:
                    case JsonTokenType.String:
                    case JsonTokenType.Number:
                    case JsonTokenType.True:
                    case JsonTokenType.False:
                    case JsonTokenType.Null:
                    case JsonTokenType.Int8:
                    case JsonTokenType.Int16:
                    case JsonTokenType.Int32:
                    case JsonTokenType.Int64:
                    case JsonTokenType.UInt32:
                    case JsonTokenType.Float32:
                    case JsonTokenType.Float64:
                    case JsonTokenType.Guid:
                    case JsonTokenType.Binary:
                        // Valid token, if in Array or Object.
                        this.hasSeperator = true;
                        break;
                    default:
                        throw new JsonUnexpectedValueSeparatorException();
                }

                this.jsonTextBuffer.ReadCharacter();

                // We don't surface Json_ValueSeparator tokens to the caller, so proceed to the next token
                this.Read();
            }

            private void RegisterToken()
            {
                JsonTokenType jsonTokenType = JsonTextReader.JsonTextToJsonTokenType(this.token.JsonTextTokenType);

                // Save the previous token before registering the new one
                JsonTokenType previousJsonTokenType = this.JsonObjectState.CurrentTokenType;

                // We register the token with the object state which should take care of all validity checks
                // but the separator check which we take care of below
                this.JsonObjectState.RegisterToken(jsonTokenType);

                switch (jsonTokenType)
                {
                    case JsonTokenType.EndArray:
                        if (this.hasSeperator)
                        {
                            throw new JsonUnexpectedEndArrayException();
                        }

                        break;
                    case JsonTokenType.EndObject:
                        if (this.hasSeperator)
                        {
                            throw new JsonUnexpectedEndObjectException();
                        }

                        break;
                    default:
                        switch (previousJsonTokenType)
                        {
                            case JsonTokenType.NotStarted:
                            case JsonTokenType.BeginArray:
                            case JsonTokenType.BeginObject:
                                // No seperator is required after these tokens
                                Debug.Assert(!this.hasSeperator, "Not valid to have a separator here!");
                                break;
                            case JsonTokenType.FieldName:
                                if (!this.hasSeperator)
                                {
                                    throw new JsonMissingNameSeparatorException();
                                }

                                break;
                            default:
                                if (!this.hasSeperator)
                                {
                                    throw new JsonUnexpectedTokenException();
                                }

                                break;
                        }

                        this.hasSeperator = false;
                        break;
                }
            }

            private sealed class JsonTextMemoryReader : JsonMemoryReader
            {
                private static readonly ReadOnlyMemory<byte> TrueMemory = new byte[] { (byte)'t', (byte)'r', (byte)'u', (byte)'e' };
                private static readonly ReadOnlyMemory<byte> FalseMemory = new byte[] { (byte)'f', (byte)'a', (byte)'l', (byte)'s', (byte)'e' };
                private static readonly ReadOnlyMemory<byte> NullMemory = new byte[] { (byte)'n', (byte)'u', (byte)'l', (byte)'l' };

                public JsonTextMemoryReader(ReadOnlyMemory<byte> buffer)
                    : base(buffer)
                {
                }

                public char ReadCharacter()
                {
                    return (char)this.Read();
                }

                public char PeekCharacter()
                {
                    return (char)this.Peek();
                }

                public void AdvanceWhileWhitespace()
                {
                    while (JsonTextMemoryReader.IsWhitespace(this.PeekCharacter()))
                    {
                        this.ReadCharacter();
                    }
                }

                public bool TryReadTrueToken()
                {
                    return this.TryReadToken(JsonTextMemoryReader.TrueMemory.Span);
                }

                public bool TryReadFalseToken()
                {
                    return this.TryReadToken(JsonTextMemoryReader.FalseMemory.Span);
                }

                public bool TryReadNullToken()
                {
                    return this.TryReadToken(JsonTextMemoryReader.NullMemory.Span);
                }

                private bool TryReadToken(ReadOnlySpan<byte> token)
                {
                    if (this.position + token.Length <= this.buffer.Length)
                    {
                        bool read = this.buffer
                            .Slice(this.position, token.Length)
                            .Span
                            .SequenceEqual(token);
                        this.position += token.Length;
                        return read;
                    }

                    return false;
                }

                // See http://www.ietf.org/rfc/rfc4627.txt for JSON whitespace definition (Section 2).
                public static bool IsWhitespace(char value)
                {
                    return value == ' ' || value == '\t' || value == '\r' || value == '\n';
                }
            }

            private struct TokenState
            {
                public JsonTextTokenType JsonTextTokenType { get; set; }

                public int Start { get; set; }

                public int End { get; set; }
            }
        }
    }
}<|MERGE_RESOLUTION|>--- conflicted
+++ resolved
@@ -286,24 +286,6 @@
 
             /// <inheritdoc />
             public override UtfAnyString GetStringValue()
-<<<<<<< HEAD
-            {
-                if (this.TryGetBufferedStringValue(out Utf8Memory memory))
-                {
-                    return Utf8String.UnsafeFromUtf8BytesNoValidation(memory.Memory);
-                }
-
-                ReadOnlyMemory<byte> stringToken = this.jsonTextBuffer.GetBufferedRawJsonToken(
-                    this.token.Start,
-                    this.token.End);
-
-                return JsonTextParser.GetStringValue(Utf8Memory.UnsafeCreateNoValidation(stringToken));
-            }
-
-            /// <inheritdoc />
-            public override Utf8String GetUtf8StringValue()
-=======
->>>>>>> 3dca3d9f
             {
                 if (this.TryGetBufferedStringValue(out Utf8Memory memory))
                 {
