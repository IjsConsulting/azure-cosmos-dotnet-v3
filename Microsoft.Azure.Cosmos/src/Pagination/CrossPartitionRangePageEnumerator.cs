--- conflicted
+++ resolved
@@ -24,18 +24,15 @@
         private readonly IFeedRangeProvider feedRangeProvider;
         private readonly CreatePartitionRangePageEnumerator<TPage, TState> createPartitionRangeEnumerator;
         private readonly AsyncLazy<PriorityQueue<PartitionRangePageEnumerator<TPage, TState>>> lazyEnumerators;
-        private readonly bool forceEpkRange;
 
         public CrossPartitionRangePageEnumerator(
             IFeedRangeProvider feedRangeProvider,
             CreatePartitionRangePageEnumerator<TPage, TState> createPartitionRangeEnumerator,
             IComparer<PartitionRangePageEnumerator<TPage, TState>> comparer,
-            bool forceEpkRange = false,
             CrossPartitionState<TState> state = default)
         {
             this.feedRangeProvider = feedRangeProvider ?? throw new ArgumentNullException(nameof(feedRangeProvider));
             this.createPartitionRangeEnumerator = createPartitionRangeEnumerator ?? throw new ArgumentNullException(nameof(createPartitionRangeEnumerator));
-            this.forceEpkRange = forceEpkRange;
 
             if (comparer == null)
             {
@@ -44,11 +41,7 @@
 
             this.lazyEnumerators = new AsyncLazy<PriorityQueue<PartitionRangePageEnumerator<TPage, TState>>>(async (CancellationToken token) =>
             {
-<<<<<<< HEAD
-                IReadOnlyList<(FeedRangeInternal, TState)> rangeAndStates;
-=======
                 IReadOnlyList<(PartitionKeyRange, TState)> rangeAndStates;
->>>>>>> 797a761b
                 if (state != default)
                 {
                     rangeAndStates = state.Value;
@@ -56,17 +49,10 @@
                 else
                 {
                     // Fan out to all partitions with default state
-<<<<<<< HEAD
-                    IEnumerable<FeedRangeInternal> ranges = await feedRangeProvider.GetFeedRangesAsync(token);
-
-                    List<(FeedRangeInternal, TState)> rangesAndStatesBuilder = new List<(FeedRangeInternal, TState)>();
-                    foreach (FeedRangeInternal range in ranges)
-=======
                     IEnumerable<PartitionKeyRange> ranges = await feedRangeProvider.GetFeedRangesAsync(token);
 
                     List<(PartitionKeyRange, TState)> rangesAndStatesBuilder = new List<(PartitionKeyRange, TState)>();
                     foreach (PartitionKeyRange range in ranges)
->>>>>>> 797a761b
                     {
                         rangesAndStatesBuilder.Add((range, default));
                     }
@@ -75,11 +61,7 @@
                 }
 
                 PriorityQueue<PartitionRangePageEnumerator<TPage, TState>> enumerators = new PriorityQueue<PartitionRangePageEnumerator<TPage, TState>>(comparer);
-<<<<<<< HEAD
-                foreach ((FeedRangeInternal range, TState rangeState) in rangeAndStates)
-=======
                 foreach ((PartitionKeyRange range, TState rangeState) in rangeAndStates)
->>>>>>> 797a761b
                 {
                     PartitionRangePageEnumerator<TPage, TState> enumerator = createPartitionRangeEnumerator(range, rangeState);
                     enumerators.Enqueue(enumerator);
@@ -119,17 +101,10 @@
                 if (IsSplitException(exception))
                 {
                     // Handle split
-<<<<<<< HEAD
-                    IEnumerable<FeedRangeInternal> childRanges = await this.feedRangeProvider.GetChildRangeAsync(
-                        currentPaginator.Range,
-                        cancellationToken: default);
-                    foreach (FeedRangeInternal childRange in childRanges)
-=======
                     IEnumerable<PartitionKeyRange> childRanges = await this.feedRangeProvider.GetChildRangeAsync(
                         currentPaginator.Range,
                         cancellationToken: default);
                     foreach (PartitionKeyRange childRange in childRanges)
->>>>>>> 797a761b
                     {
                         PartitionRangePageEnumerator<TPage, TState> childPaginator = this.createPartitionRangeEnumerator(
                             childRange,
@@ -156,24 +131,10 @@
                 return true;
             }
 
-<<<<<<< HEAD
-            List<(FeedRangeInternal, TState)> feedRangeAndStates = new List<(FeedRangeInternal, TState)>(enumerators.Count);
-=======
             List<(PartitionKeyRange, TState)> feedRangeAndStates = new List<(PartitionKeyRange, TState)>(enumerators.Count);
->>>>>>> 797a761b
             foreach (PartitionRangePageEnumerator<TPage, TState> enumerator in enumerators)
             {
-                FeedRangeInternal feedRangeInternal;
-                if (this.forceEpkRange)
-                {
-                    feedRangeInternal = await this.feedRangeProvider.ToEffectivePartitionKeyRangeAsync(enumerator.Range, cancellationToken: default);
-                }
-                else
-                {
-                    feedRangeInternal = enumerator.Range;
-                }
-
-                feedRangeAndStates.Add((feedRangeInternal, enumerator.State));
+                feedRangeAndStates.Add((enumerator.Range, enumerator.State));
             }
 
             CrossPartitionState<TState> crossPartitionState = new CrossPartitionState<TState>(feedRangeAndStates);
