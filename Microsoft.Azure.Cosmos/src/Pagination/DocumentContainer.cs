--- conflicted
+++ resolved
@@ -15,11 +15,7 @@
     using Microsoft.Azure.Cosmos.Query.Core.Pipeline.Remote;
     using Microsoft.Azure.Documents;
 
-<<<<<<< HEAD
-    internal abstract class DocumentContainer : IFeedRangeProvider, IQueryDataSource
-=======
     internal abstract class DocumentContainer : IDocumentContainer
->>>>>>> 6737a047
     {
         private static readonly CosmosException RequestRateTooLargeException = new CosmosException(
             message: "Request Rate Too Large",
