--- conflicted
+++ resolved
@@ -8,7 +8,6 @@
     using System.Collections.Generic;
     using System.Threading;
     using System.Threading.Tasks;
-    using Microsoft.Azure.Cosmos.Json;
     using Microsoft.Azure.Cosmos.Pagination;
     using Microsoft.Azure.Cosmos.Query.Core.Monads;
     using Microsoft.Azure.Cosmos.Tracing;
@@ -132,11 +131,6 @@
 
         public static CrossPartitionChangeFeedAsyncEnumerator Create(
             IDocumentContainer documentContainer,
-<<<<<<< HEAD
-            ChangeFeedMode changeFeedMode,
-            ChangeFeedRequestOptions changeFeedRequestOptions,
-=======
->>>>>>> 3dca3d9f
             CrossFeedRangeState<ChangeFeedState> state,
             ChangeFeedPaginationOptions changeFeedPaginationOptions,
             CancellationToken cancellationToken)
@@ -148,22 +142,11 @@
                 throw new ArgumentNullException(nameof(documentContainer));
             }
 
-            if (changeFeedMode == null)
-            {
-                throw new ArgumentNullException(nameof(changeFeedMode));
-            }
-
             CrossPartitionRangePageAsyncEnumerator<ChangeFeedPage, ChangeFeedState> crossPartitionEnumerator = new CrossPartitionRangePageAsyncEnumerator<ChangeFeedPage, ChangeFeedState>(
                 documentContainer,
                 CrossPartitionChangeFeedAsyncEnumerator.MakeCreateFunction(
                     documentContainer,
-<<<<<<< HEAD
-                    changeFeedRequestOptions.PageSizeHint.GetValueOrDefault(int.MaxValue),
-                    changeFeedMode,
-                    changeFeedRequestOptions?.JsonSerializationFormatOptions?.JsonSerializationFormat,
-=======
                     changeFeedPaginationOptions,
->>>>>>> 3dca3d9f
                     cancellationToken),
                 comparer: default /* this uses a regular queue instead of prioirty queue */,
                 maxConcurrency: default,
@@ -179,24 +162,11 @@
 
         private static CreatePartitionRangePageAsyncEnumerator<ChangeFeedPage, ChangeFeedState> MakeCreateFunction(
             IChangeFeedDataSource changeFeedDataSource,
-<<<<<<< HEAD
-            int pageSize,
-            ChangeFeedMode changeFeedMode,
-            JsonSerializationFormat? jsonSerializationFormat,
-            CancellationToken cancellationToken) => (FeedRangeInternal range, ChangeFeedState state) => new ChangeFeedPartitionRangePageAsyncEnumerator(
-                changeFeedDataSource,
-                range,
-                pageSize,
-                changeFeedMode,
-                jsonSerializationFormat,
-                state,
-=======
             ChangeFeedPaginationOptions changeFeedPaginationOptions,
             CancellationToken cancellationToken) => (FeedRangeState<ChangeFeedState> feedRangeState) => new ChangeFeedPartitionRangePageAsyncEnumerator(
                 changeFeedDataSource,
                 feedRangeState,
                 changeFeedPaginationOptions,
->>>>>>> 3dca3d9f
                 cancellationToken);
     }
 }