﻿<Project Sdk="Microsoft.NET.Sdk">

  <PropertyGroup>
    <Company>Microsoft Corporation</Company>
    <Product>Microsoft(R) Azure Cosmos</Product>
    <Description>This client library enables client applications to connect to Azure Cosmos via the SQL API. Azure Cosmos is a globally distributed, multi-model database service. For more information, refer to http://azure.microsoft.com/services/cosmos-db/. </Description>
    <Copyright>© Microsoft Corporation. All rights reserved.</Copyright>
    <NeutralLanguage>en-US</NeutralLanguage>
    <CurrentDate>$([System.DateTime]::Now.ToString(yyyyMMdd))</CurrentDate>
    <ClientVersion Condition=" '$(IsPreview)' != 'true' ">$(ClientOfficialVersion)</ClientVersion>
    <ClientVersion Condition=" '$(IsPreview)' == 'true' ">$(ClientPreviewVersion)</ClientVersion>
    <VersionSuffix Condition=" '$(IsNightly)' == 'true' ">nightly-$(CurrentDate)</VersionSuffix>
    <VersionSuffix Condition=" '$(IsPreview)' == 'true' ">preview</VersionSuffix>
    <Version Condition=" '$(VersionSuffix)' == '' ">$(ClientVersion)</Version>
    <Version Condition=" '$(VersionSuffix)' != '' ">$(ClientVersion)-$(VersionSuffix)</Version>
    <FileVersion>$(ClientVersion)</FileVersion>
    <Authors>Microsoft</Authors>
    <TargetFramework>netstandard2.0</TargetFramework>
    <AllowUnsafeBlocks>true</AllowUnsafeBlocks>
    <AssemblyName>Microsoft.Azure.Cosmos.Client</AssemblyName>
    <Title>Microsoft Azure Cosmos DB Client library</Title>
    <PackageId>Microsoft.Azure.Cosmos</PackageId>
    <PackageTags>microsoft;azure;cosmos;cosmosdb;documentdb;docdb;nosql;azureofficial;dotnetcore;netcore;netstandard</PackageTags>
    <PackageReleaseNotes>The change log for this SDK is made available at https://github.com/Azure/azure-cosmos-dotnet-v3/blob/master/changelog.md at the time of release.</PackageReleaseNotes>
    <PackageLicenseUrl>https://aka.ms/netcoregaeula</PackageLicenseUrl>
    <PackageProjectUrl>https://github.com/Azure/azure-cosmos-dotnet-v3</PackageProjectUrl>
    <PublishRepositoryUrl Condition=" '$(ProjectRef)' != 'True' ">true</PublishRepositoryUrl>
    <PackageIconUrl>http://go.microsoft.com/fwlink/?LinkID=288890</PackageIconUrl>
	<PackageIcon>Icon.png</PackageIcon>
    <PackageRequireLicenseAcceptance>true</PackageRequireLicenseAcceptance>
    <GenerateAssemblyInfo>true</GenerateAssemblyInfo>
    <GeneratePackageOnBuild>false</GeneratePackageOnBuild>
    <GenerateDocumentationFile>true</GenerateDocumentationFile>
    <PlatformTarget>AnyCPU</PlatformTarget>
    <ShippingScope>External</ShippingScope>
    <SigningType>Product</SigningType>
    <DebugType>portable</DebugType>
    <IncludeSymbols>false</IncludeSymbols>
    <IncludeSource>false</IncludeSource>
    <RootNamespace>Microsoft.Azure.Cosmos</RootNamespace>
    <NoWarn>NU5125</NoWarn>
      <Optimize Condition="'$(Configuration)'=='Release'">true</Optimize>
  </PropertyGroup>
	
  <ItemGroup>
<<<<<<< HEAD
    <None Include="Icon.png" Pack="true" PackagePath="\"/>
=======
    <AdditionalFiles Include="stylecop.json" />
    <None Include="Icon.png" Pack="true" PackagePath="\" />
>>>>>>> 1e09a4dd
  </ItemGroup>

  <ItemGroup>
    <Compile Remove="RuntimePerfCounters.cs" />
  </ItemGroup>

  <ItemGroup>
    <Content Include="..\..\ThirdPartyNotice.txt" Link="ThirdPartyNotice.txt" />
  </ItemGroup>

  <ItemGroup>
    <EmbeddedResource Include="Batch\HybridRowBatchSchemas.json">
      <CopyToOutputDirectory>Never</CopyToOutputDirectory>
    </EmbeddedResource>
  </ItemGroup>

  <ItemGroup>
    <None Include="Json\JsonBinaryEncoding.SystemStrings.cs">
      <DesignTime>True</DesignTime>
      <AutoGen>True</AutoGen>
      <DependentUpon>JsonBinaryEncoding.SystemStrings.tt</DependentUpon>
    </None>
  </ItemGroup>

  <ItemGroup>
    <Compile Update="ClientResources.Designer.cs">
      <DesignTime>True</DesignTime>
      <AutoGen>True</AutoGen>
      <DependentUpon>ClientResources.resx</DependentUpon>
    </Compile>
    <Compile Update="CosmosElements\Numbers\CosmosNumberCodeGenerator.cs">
      <DesignTime>True</DesignTime>
      <AutoGen>True</AutoGen>
      <DependentUpon>CosmosNumberCodeGenerator.tt</DependentUpon>
    </Compile>
    <Compile Update="Json\JsonBinaryEncoding.SystemStrings.cs">
      <DesignTime>True</DesignTime>
      <AutoGen>True</AutoGen>
      <DependentUpon>JsonBinaryEncoding.SystemStrings.tt</DependentUpon>
    </Compile>
    <Compile Update="Json\SystemStrings.cs">
      <DesignTime>True</DesignTime>
      <AutoGen>True</AutoGen>
      <DependentUpon>SystemStrings.tt</DependentUpon>
    </Compile>
<<<<<<< HEAD
    <Compile Update="RMResources.Designer.cs">
      <DesignTime>True</DesignTime>
      <AutoGen>True</AutoGen>
      <DependentUpon>RMResources.resx</DependentUpon>
    </Compile>
=======
	  <Compile Update="Headers\StoreRequestNameValueCollection.cs">
		  <DesignTime>True</DesignTime>
		  <AutoGen>True</AutoGen>
		  <DependentUpon>StoreRequestNameValueCollection.tt</DependentUpon>
	</Compile>
>>>>>>> 1e09a4dd
  </ItemGroup>

	<ItemGroup>
		<None Update="Headers\StoreRequestNameValueCollection.tt">
			<Generator>TextTemplatingFileGenerator</Generator>
			<LastGenOutput>StoreRequestNameValueCollection.cs</LastGenOutput>
		</None>
	</ItemGroup>
  <ItemGroup>
    <EmbeddedResource Update="ClientResources.resx">
      <Generator>ResXFileCodeGenerator</Generator>
      <LastGenOutput>ClientResources.Designer.cs</LastGenOutput>
    </EmbeddedResource>
    <EmbeddedResource Update="RMResources.resx">
      <Generator>ResXFileCodeGenerator</Generator>
      <LastGenOutput>RMResources.Designer.cs</LastGenOutput>
      <CustomToolNamespace>Microsoft.Azure.Documents</CustomToolNamespace>
    </EmbeddedResource>
  </ItemGroup>

  <ItemGroup Condition=" '$(ProjectRef)' != 'True' ">
    <PackageReference Include="Microsoft.Azure.Cosmos.Serialization.HybridRow" Version="[$(HybridRowVersion)]" PrivateAssets="All" />
  </ItemGroup>

  <ItemGroup>
    <PackageReference Include="System.Collections.Immutable" Version="1.7.0" />
    <PackageReference Include="System.Numerics.Vectors" Version="4.5.0" />
    <PackageReference Include="Microsoft.Bcl.AsyncInterfaces" Version="1.0.0" />
    <PackageReference Include="Newtonsoft.Json" Version="10.0.2" />
    <PackageReference Include="Azure.Core" Version="1.3.0" />	

    <!--Direct Dependencies-->
    <PackageReference Include="System.Configuration.ConfigurationManager" Version="4.5.0" />

    <!--HybridRow Dependencies-->
      <PackageReference Include="System.Memory" Version="4.5.3" />
      <PackageReference Include="System.Buffers" Version="4.5.1" />
      <PackageReference Include="System.Runtime.CompilerServices.Unsafe" Version="4.5.2" />
      <PackageReference Include="System.Threading.Tasks.Extensions" Version="4.5.2" />
      <PackageReference Include="System.ValueTuple" Version="4.5.0" />
      <PackageReference Include="Microsoft.Bcl.HashCode" Version="1.1.0" />
  </ItemGroup>

  <ItemGroup Condition=" '$(ProjectRef)' != 'True' ">
    <None Include="$(NugetPackageRoot)\Microsoft.Azure.Cosmos.Serialization.HybridRow\$(HybridRowVersion)\lib\netstandard2.0\Microsoft.Azure.Cosmos.Core.dll" Pack="true" IsAssembly="true" PackagePath="lib\netstandard2.0" />
    <None Include="$(NugetPackageRoot)\Microsoft.Azure.Cosmos.Serialization.HybridRow\$(HybridRowVersion)\lib\netstandard2.0\Microsoft.Azure.Cosmos.Serialization.HybridRow.dll" Pack="true" IsAssembly="true" PackagePath="lib\netstandard2.0" />
    <None Include="$(MSBuildThisFileDirectory)\Microsoft.Azure.Cosmos.targets" Pack="true" PackagePath="build\netstandard2.0">
      <CopyToOutputDirectory>PreserveNewest</CopyToOutputDirectory>
    </None>
  </ItemGroup>

  <ItemGroup>
    <None Update="CosmosElements\Numbers\CosmosNumberCodeGenerator.tt">
      <Generator>TextTemplatingFileGenerator</Generator>
      <LastGenOutput>CosmosNumberCodeGenerator.cs</LastGenOutput>
    </None>
    <None Update="Json\JsonBinaryEncoding.SystemStrings.tt">
      <Generator>TextTemplatingFileGenerator</Generator>
      <LastGenOutput>JsonBinaryEncoding.SystemStrings.cs</LastGenOutput>
    </None>
  </ItemGroup>
  
  <PropertyGroup Condition=" '$(ProjectRef)' != 'True' ">
    <SignAssembly>true</SignAssembly>
    <DelaySign>true</DelaySign>
    <AssemblyOriginatorKeyFile>..\..\35MSSharedLib1024.snk</AssemblyOriginatorKeyFile>
  </PropertyGroup>

  <PropertyGroup>
    <DefineConstants>TRACE;NETSTANDARD20;DOCDBCLIENT;COSMOSCLIENT;CODE_ANALYSIS;NETSTANDARD2_0</DefineConstants>
    <DefineConstants Condition=" '$(SignAssembly)' == 'true' ">$(DefineConstants);SignAssembly</DefineConstants>
    <DefineConstants Condition=" '$(DelaySign)' == 'true' ">$(DefineConstants);DelaySignKeys</DefineConstants>
    <DefineConstants>$(DefineConstants);DOCDBCLIENT;COSMOSCLIENT;NETSTANDARD20</DefineConstants>
    <LangVersion>8.0</LangVersion>
  </PropertyGroup>

</Project><|MERGE_RESOLUTION|>--- conflicted
+++ resolved
@@ -43,12 +43,7 @@
   </PropertyGroup>
 	
   <ItemGroup>
-<<<<<<< HEAD
     <None Include="Icon.png" Pack="true" PackagePath="\"/>
-=======
-    <AdditionalFiles Include="stylecop.json" />
-    <None Include="Icon.png" Pack="true" PackagePath="\" />
->>>>>>> 1e09a4dd
   </ItemGroup>
 
   <ItemGroup>
@@ -94,19 +89,16 @@
       <AutoGen>True</AutoGen>
       <DependentUpon>SystemStrings.tt</DependentUpon>
     </Compile>
-<<<<<<< HEAD
+	  <Compile Update="Headers\StoreRequestNameValueCollection.cs">
+		  <DesignTime>True</DesignTime>
+		  <AutoGen>True</AutoGen>
+		  <DependentUpon>StoreRequestNameValueCollection.tt</DependentUpon>
+	</Compile>
     <Compile Update="RMResources.Designer.cs">
       <DesignTime>True</DesignTime>
       <AutoGen>True</AutoGen>
       <DependentUpon>RMResources.resx</DependentUpon>
     </Compile>
-=======
-	  <Compile Update="Headers\StoreRequestNameValueCollection.cs">
-		  <DesignTime>True</DesignTime>
-		  <AutoGen>True</AutoGen>
-		  <DependentUpon>StoreRequestNameValueCollection.tt</DependentUpon>
-	</Compile>
->>>>>>> 1e09a4dd
   </ItemGroup>
 
 	<ItemGroup>
