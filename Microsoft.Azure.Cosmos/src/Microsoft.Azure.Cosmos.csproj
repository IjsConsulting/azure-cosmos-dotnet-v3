﻿<Project Sdk="Microsoft.NET.Sdk">

  <PropertyGroup>
    <Company>Microsoft Corporation</Company>
    <Product>Microsoft(R) Azure Cosmos</Product>
    <Description>This client library enables client applications to connect to Azure Cosmos via the SQL API. Azure Cosmos is a globally distributed, multi-model database service. For more information, refer to http://azure.microsoft.com/services/cosmos-db/. </Description>
    <Copyright>© Microsoft Corporation. All rights reserved.</Copyright>
    <NeutralLanguage>en-US</NeutralLanguage>
    <CurrentDate>$([System.DateTime]::Now.ToString(yyyyMMdd))</CurrentDate>
    <ClientVersion Condition=" '$(IsPreview)' != 'true' ">$(ClientOfficialVersion)</ClientVersion>
    <ClientVersion Condition=" '$(IsPreview)' == 'true' ">$(ClientPreviewVersion)</ClientVersion>
    <VersionSuffix Condition=" '$(IsNightly)' == 'true' ">nightly-$(CurrentDate)</VersionSuffix>
    <VersionSuffix Condition=" '$(IsPreview)' == 'true' ">preview</VersionSuffix>
    <Version Condition=" '$(VersionSuffix)' == '' ">$(ClientVersion)</Version>
    <Version Condition=" '$(VersionSuffix)' != '' ">$(ClientVersion)-$(VersionSuffix)</Version>
    <FileVersion>$(ClientVersion)</FileVersion>
    <Authors>Microsoft</Authors>
    <TargetFramework>netstandard2.0</TargetFramework>
    <AllowUnsafeBlocks>true</AllowUnsafeBlocks>
    <AssemblyName>Microsoft.Azure.Cosmos.Client</AssemblyName>
    <Title>Microsoft Azure Cosmos DB Client library</Title>
    <PackageId>Microsoft.Azure.Cosmos</PackageId>
    <PackageTags>microsoft;azure;cosmos;cosmosdb;documentdb;docdb;nosql;azureofficial;dotnetcore;netcore;netstandard</PackageTags>
    <PackageReleaseNotes>The change log for this SDK is made available at https://github.com/Azure/azure-cosmos-dotnet-v3/blob/master/changelog.md at the time of release.</PackageReleaseNotes>
    <PackageLicenseUrl>https://aka.ms/netcoregaeula</PackageLicenseUrl>
    <PackageProjectUrl>https://github.com/Azure/azure-cosmos-dotnet-v3</PackageProjectUrl>
    <PublishRepositoryUrl Condition=" '$(ProjectRef)' != 'True' ">true</PublishRepositoryUrl>
    <PackageIconUrl>http://go.microsoft.com/fwlink/?LinkID=288890</PackageIconUrl>
	<PackageIcon>Icon.png</PackageIcon>
    <PackageRequireLicenseAcceptance>true</PackageRequireLicenseAcceptance>
    <GenerateAssemblyInfo>true</GenerateAssemblyInfo>
    <GeneratePackageOnBuild>false</GeneratePackageOnBuild>
    <GenerateDocumentationFile>true</GenerateDocumentationFile>
    <PlatformTarget>AnyCPU</PlatformTarget>
    <ShippingScope>External</ShippingScope>
    <SigningType>Product</SigningType>
    <DebugType>portable</DebugType>
    <IncludeSymbols>false</IncludeSymbols>
    <IncludeSource>false</IncludeSource>
    <RootNamespace>Microsoft.Azure.Cosmos</RootNamespace>
    <NoWarn>NU5125</NoWarn>
      <Optimize Condition="'$(Configuration)'=='Release'">true</Optimize>
  </PropertyGroup>
	
  <ItemGroup>
<<<<<<< HEAD
=======
    <AdditionalFiles Include="stylecop.json" />
    <None Include="Icon.png" Pack="true" PackagePath="\"/>
  </ItemGroup>

  <ItemGroup>
>>>>>>> 75eb80f4
    <Compile Remove="RuntimePerfCounters.cs" />
  </ItemGroup>

  <ItemGroup>
    <Content Include="..\..\ThirdPartyNotice.txt" Link="ThirdPartyNotice.txt" />
  </ItemGroup>

  <ItemGroup>
    <EmbeddedResource Include="Batch\HybridRowBatchSchemas.json">
      <CopyToOutputDirectory>Never</CopyToOutputDirectory>
    </EmbeddedResource>
  </ItemGroup>

  <ItemGroup>
    <None Include="Json\JsonBinaryEncoding.SystemStrings.cs">
      <DesignTime>True</DesignTime>
      <AutoGen>True</AutoGen>
      <DependentUpon>JsonBinaryEncoding.SystemStrings.tt</DependentUpon>
    </None>
  </ItemGroup>

  <ItemGroup>
    <Compile Update="ClientResources.Designer.cs">
      <DesignTime>True</DesignTime>
      <AutoGen>True</AutoGen>
      <DependentUpon>ClientResources.resx</DependentUpon>
    </Compile>
    <Compile Update="CosmosElements\Numbers\CosmosNumberCodeGenerator.cs">
      <DesignTime>True</DesignTime>
      <AutoGen>True</AutoGen>
      <DependentUpon>CosmosNumberCodeGenerator.tt</DependentUpon>
    </Compile>
<<<<<<< HEAD
    <Compile Update="RMResources.Designer.cs">
      <DesignTime>True</DesignTime>
      <AutoGen>True</AutoGen>
      <DependentUpon>RMResources.resx</DependentUpon>
=======
    <Compile Update="Json\JsonBinaryEncoding.SystemStrings.cs">
      <DesignTime>True</DesignTime>
      <AutoGen>True</AutoGen>
      <DependentUpon>JsonBinaryEncoding.SystemStrings.tt</DependentUpon>
    </Compile>
    <Compile Update="Json\SystemStrings.cs">
      <DesignTime>True</DesignTime>
      <AutoGen>True</AutoGen>
      <DependentUpon>SystemStrings.tt</DependentUpon>
>>>>>>> 75eb80f4
    </Compile>
  </ItemGroup>

  <ItemGroup>
    <EmbeddedResource Update="ClientResources.resx">
      <Generator>ResXFileCodeGenerator</Generator>
      <LastGenOutput>ClientResources.Designer.cs</LastGenOutput>
    </EmbeddedResource>
    <EmbeddedResource Update="RMResources.resx">
      <Generator>ResXFileCodeGenerator</Generator>
      <LastGenOutput>RMResources.Designer.cs</LastGenOutput>
      <CustomToolNamespace>Microsoft.Azure.Documents</CustomToolNamespace>
    </EmbeddedResource>
  </ItemGroup>

  <ItemGroup Condition=" '$(ProjectRef)' != 'True' ">
    <PackageReference Include="Microsoft.Azure.Cosmos.Serialization.HybridRow" Version="[$(HybridRowVersion)]" PrivateAssets="All" />
  </ItemGroup>

  <ItemGroup>
    <PackageReference Include="System.Collections.Immutable" Version="1.7.0" />
    <PackageReference Include="System.Numerics.Vectors" Version="4.5.0" />
    <PackageReference Include="Microsoft.Bcl.AsyncInterfaces" Version="1.0.0" />
    <PackageReference Include="Newtonsoft.Json" Version="10.0.2" />
    <PackageReference Include="Azure.Core" Version="1.3.0" />	

    <!--Direct Dependencies-->
    <PackageReference Include="System.Configuration.ConfigurationManager" Version="4.5.0" />

    <!--HybridRow Dependencies-->
      <PackageReference Include="System.Memory" Version="4.5.3" />
      <PackageReference Include="System.Buffers" Version="4.5.1" />
      <PackageReference Include="System.Runtime.CompilerServices.Unsafe" Version="4.5.2" />
      <PackageReference Include="System.Threading.Tasks.Extensions" Version="4.5.2" />
      <PackageReference Include="System.ValueTuple" Version="4.5.0" />
      <PackageReference Include="Microsoft.Bcl.HashCode" Version="1.1.0" />
  </ItemGroup>

  <ItemGroup Condition=" '$(ProjectRef)' != 'True' ">
<<<<<<< HEAD
    <None Include="$(OutputPath)\$(AssemblyName).dll" Pack="true" PackagePath="ref/netstandard2.0" />
    <None Include="$(OutputPath)\$(AssemblyName).xml" Pack="true" PackagePath="ref/netstandard2.0" />
=======
    <None Include="$(OutputPath)\Cosmos.CRTCompat.dll" Pack="true" IsAssembly="true" PackagePath="runtimes\win-x64\native" />
    <None Include="$(OutputPath)\Microsoft.Azure.Cosmos.ServiceInterop.dll" Pack="true" IsAssembly="true" PackagePath="runtimes\win-x64\native" />
>>>>>>> 75eb80f4
    <None Include="$(NugetPackageRoot)\Microsoft.Azure.Cosmos.Serialization.HybridRow\$(HybridRowVersion)\lib\netstandard2.0\Microsoft.Azure.Cosmos.Core.dll" Pack="true" IsAssembly="true" PackagePath="lib\netstandard2.0" />
    <None Include="$(NugetPackageRoot)\Microsoft.Azure.Cosmos.Serialization.HybridRow\$(HybridRowVersion)\lib\netstandard2.0\Microsoft.Azure.Cosmos.Serialization.HybridRow.dll" Pack="true" IsAssembly="true" PackagePath="lib\netstandard2.0" />
    <None Include="$(MSBuildThisFileDirectory)\Microsoft.Azure.Cosmos.targets" Pack="true" PackagePath="build\netstandard2.0">
      <CopyToOutputDirectory>PreserveNewest</CopyToOutputDirectory>
    </None>
  </ItemGroup>

  <ItemGroup>
    <None Update="CosmosElements\Numbers\CosmosNumberCodeGenerator.tt">
      <Generator>TextTemplatingFileGenerator</Generator>
      <LastGenOutput>CosmosNumberCodeGenerator.cs</LastGenOutput>
    </None>
    <None Update="Json\JsonBinaryEncoding.SystemStrings.tt">
      <Generator>TextTemplatingFileGenerator</Generator>
      <LastGenOutput>JsonBinaryEncoding.SystemStrings.cs</LastGenOutput>
    </None>
  </ItemGroup>
  
  <PropertyGroup Condition=" '$(ProjectRef)' != 'True' ">
    <SignAssembly>true</SignAssembly>
    <DelaySign>true</DelaySign>
    <AssemblyOriginatorKeyFile>..\..\35MSSharedLib1024.snk</AssemblyOriginatorKeyFile>
  </PropertyGroup>

  <PropertyGroup>
    <DefineConstants>TRACE;NETSTANDARD20;DOCDBCLIENT;COSMOSCLIENT;CODE_ANALYSIS;NETSTANDARD2_0</DefineConstants>
    <DefineConstants Condition=" '$(SignAssembly)' == 'true' ">$(DefineConstants);SignAssembly</DefineConstants>
    <DefineConstants Condition=" '$(DelaySign)' == 'true' ">$(DefineConstants);DelaySignKeys</DefineConstants>
    <DefineConstants>$(DefineConstants);DOCDBCLIENT;COSMOSCLIENT;NETSTANDARD20</DefineConstants>
    <LangVersion>8.0</LangVersion>
  </PropertyGroup>

</Project><|MERGE_RESOLUTION|>--- conflicted
+++ resolved
@@ -43,14 +43,10 @@
   </PropertyGroup>
 	
   <ItemGroup>
-<<<<<<< HEAD
-=======
-    <AdditionalFiles Include="stylecop.json" />
     <None Include="Icon.png" Pack="true" PackagePath="\"/>
   </ItemGroup>
 
   <ItemGroup>
->>>>>>> 75eb80f4
     <Compile Remove="RuntimePerfCounters.cs" />
   </ItemGroup>
 
@@ -83,12 +79,6 @@
       <AutoGen>True</AutoGen>
       <DependentUpon>CosmosNumberCodeGenerator.tt</DependentUpon>
     </Compile>
-<<<<<<< HEAD
-    <Compile Update="RMResources.Designer.cs">
-      <DesignTime>True</DesignTime>
-      <AutoGen>True</AutoGen>
-      <DependentUpon>RMResources.resx</DependentUpon>
-=======
     <Compile Update="Json\JsonBinaryEncoding.SystemStrings.cs">
       <DesignTime>True</DesignTime>
       <AutoGen>True</AutoGen>
@@ -98,7 +88,11 @@
       <DesignTime>True</DesignTime>
       <AutoGen>True</AutoGen>
       <DependentUpon>SystemStrings.tt</DependentUpon>
->>>>>>> 75eb80f4
+    </Compile>
+    <Compile Update="RMResources.Designer.cs">
+      <DesignTime>True</DesignTime>
+      <AutoGen>True</AutoGen>
+      <DependentUpon>RMResources.resx</DependentUpon>
     </Compile>
   </ItemGroup>
 
@@ -138,13 +132,6 @@
   </ItemGroup>
 
   <ItemGroup Condition=" '$(ProjectRef)' != 'True' ">
-<<<<<<< HEAD
-    <None Include="$(OutputPath)\$(AssemblyName).dll" Pack="true" PackagePath="ref/netstandard2.0" />
-    <None Include="$(OutputPath)\$(AssemblyName).xml" Pack="true" PackagePath="ref/netstandard2.0" />
-=======
-    <None Include="$(OutputPath)\Cosmos.CRTCompat.dll" Pack="true" IsAssembly="true" PackagePath="runtimes\win-x64\native" />
-    <None Include="$(OutputPath)\Microsoft.Azure.Cosmos.ServiceInterop.dll" Pack="true" IsAssembly="true" PackagePath="runtimes\win-x64\native" />
->>>>>>> 75eb80f4
     <None Include="$(NugetPackageRoot)\Microsoft.Azure.Cosmos.Serialization.HybridRow\$(HybridRowVersion)\lib\netstandard2.0\Microsoft.Azure.Cosmos.Core.dll" Pack="true" IsAssembly="true" PackagePath="lib\netstandard2.0" />
     <None Include="$(NugetPackageRoot)\Microsoft.Azure.Cosmos.Serialization.HybridRow\$(HybridRowVersion)\lib\netstandard2.0\Microsoft.Azure.Cosmos.Serialization.HybridRow.dll" Pack="true" IsAssembly="true" PackagePath="lib\netstandard2.0" />
     <None Include="$(MSBuildThisFileDirectory)\Microsoft.Azure.Cosmos.targets" Pack="true" PackagePath="build\netstandard2.0">
