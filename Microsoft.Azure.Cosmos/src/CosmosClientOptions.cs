--- conflicted
+++ resolved
@@ -800,34 +800,7 @@
             }
         }
 
-<<<<<<< HEAD
-        internal virtual UserAgentContainer BuildUserAgentContainer()
-        {
-            UserAgentContainer userAgent = new UserAgentContainer();
-            this.PopulateUserAgentContainerInfo(userAgent);
-
-            return userAgent;
-        }
-
-        internal void PopulateUserAgentContainerInfo(UserAgentContainer userAgentContainer)
-        {
-            string features = this.GetUserAgentFeatures();
-
-            if (!string.IsNullOrEmpty(features))
-            {
-                userAgentContainer.SetFeatures(features.ToString());
-            }
-
-            if (!string.IsNullOrEmpty(this.ApplicationName))
-            {
-                userAgentContainer.Suffix = this.ApplicationName;
-            }
-        }
-
-        private string GetUserAgentFeatures()
-=======
         internal void SetUserAgentFeatures(UserAgentContainer userAgent)
->>>>>>> e507ef2d
         {
             CosmosClientOptionsFeatures features = CosmosClientOptionsFeatures.NoFeatures;
             if (this.AllowBulkExecution)
