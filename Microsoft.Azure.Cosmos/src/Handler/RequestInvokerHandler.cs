--- conflicted
+++ resolved
@@ -117,118 +117,63 @@
                 throw new ArgumentNullException(nameof(diagnosticsContext));
             }
 
-<<<<<<< HEAD
-            HttpMethod method = RequestInvokerHandler.GetHttpMethod(operationType);
-            RequestMessage request = new RequestMessage(
-                    method,
-                    resourceUri,
-                    diagnosticsContext)
-            {
-                OperationType = operationType,
-                ResourceType = resourceType,
-                RequestOptions = requestOptions,
-                Content = streamPayload,
-            };
-
-            if (partitionKey.HasValue)
-            {
-                if (cosmosContainerCore == null && object.ReferenceEquals(partitionKey, Cosmos.PartitionKey.None))
-                {
-                    throw new ArgumentException($"{nameof(cosmosContainerCore)} can not be null with partition key as PartitionKey.None");
-                }
-                else if (partitionKey.Value.IsNone)
-                {
-                    using (diagnosticsContext.CreateScope("GetNonePkValue"))
+            try
+            {
+                HttpMethod method = RequestInvokerHandler.GetHttpMethod(operationType);
+                RequestMessage request = new RequestMessage(
+                        method,
+                        resourceUri,
+                        diagnosticsContext)
+                {
+                    OperationType = operationType,
+                    ResourceType = resourceType,
+                    RequestOptions = requestOptions,
+                    Content = streamPayload,
+                };
+
+                if (partitionKey.HasValue)
+                {
+                    if (cosmosContainerCore == null && object.ReferenceEquals(partitionKey, Cosmos.PartitionKey.None))
                     {
-                        try
+                        throw new ArgumentException($"{nameof(cosmosContainerCore)} can not be null with partition key as PartitionKey.None");
+                    }
+                    else if (partitionKey.Value.IsNone)
+                    {
+                        using (diagnosticsContext.CreateScope("GetNonePkValue"))
                         {
-                            PartitionKeyInternal partitionKeyInternal = await cosmosContainerCore.GetNonePartitionKeyValueAsync(cancellationToken);
-                            request.Headers.PartitionKey = partitionKeyInternal.ToJsonString();
-                        }
-                        catch (DocumentClientException dce)
-                        {
-                            return dce.ToCosmosResponseMessage(request);
-                        }
-                        catch (CosmosException ce)
-                        {
-                            return ce.ToCosmosResponseMessage(request);
+                            try
+                            {
+                                PartitionKeyInternal partitionKeyInternal = await cosmosContainerCore.GetNonePartitionKeyValueAsync(cancellationToken);
+                                request.Headers.PartitionKey = partitionKeyInternal.ToJsonString();
+                            }
+                            catch (DocumentClientException dce)
+                            {
+                                return dce.ToCosmosResponseMessage(request);
+                            }
+                            catch (CosmosException ce)
+                            {
+                                return ce.ToCosmosResponseMessage(request);
+                            }
                         }
                     }
-                }
-                else
-                {
-                    request.Headers.PartitionKey = partitionKey.Value.ToJsonString();
-                }
-            }
-
-            if (operationType == OperationType.Upsert)
-            {
-                request.Headers.IsUpsert = bool.TrueString;
-=======
-            try
-            {
-                using (overallScope)
-                {
-                    HttpMethod method = RequestInvokerHandler.GetHttpMethod(operationType);
-                    RequestMessage request = new RequestMessage(
-                            method,
-                            resourceUri,
-                            diagnosticsContext)
+                    else
                     {
-                        OperationType = operationType,
-                        ResourceType = resourceType,
-                        RequestOptions = requestOptions,
-                        Content = streamPayload,
-                    };
-
-                    if (partitionKey.HasValue)
-                    {
-                        if (cosmosContainerCore == null && object.ReferenceEquals(partitionKey, Cosmos.PartitionKey.None))
-                        {
-                            throw new ArgumentException($"{nameof(cosmosContainerCore)} can not be null with partition key as PartitionKey.None");
-                        }
-                        else if (partitionKey.Value.IsNone)
-                        {
-                            using (diagnosticsContext.CreateScope("GetNonePkValue"))
-                            {
-                                try
-                                {
-                                    PartitionKeyInternal partitionKeyInternal = await cosmosContainerCore.GetNonePartitionKeyValueAsync(cancellationToken);
-                                    request.Headers.PartitionKey = partitionKeyInternal.ToJsonString();
-                                }
-                                catch (DocumentClientException dce)
-                                {
-                                    return dce.ToCosmosResponseMessage(request);
-                                }
-                                catch (CosmosException ce)
-                                {
-                                    return ce.ToCosmosResponseMessage(request);
-                                }
-                            }
-                        }
-                        else
-                        {
-                            request.Headers.PartitionKey = partitionKey.Value.ToJsonString();
-                        }
+                        request.Headers.PartitionKey = partitionKey.Value.ToJsonString();
                     }
-
-                    if (operationType == OperationType.Upsert)
-                    {
-                        request.Headers.IsUpsert = bool.TrueString;
-                    }
-
-                    requestEnricher?.Invoke(request);
-                    return await this.SendAsync(request, cancellationToken);
-                }
+                }
+
+                if (operationType == OperationType.Upsert)
+                {
+                    request.Headers.IsUpsert = bool.TrueString;
+                }
+
+                requestEnricher?.Invoke(request);
+                return await this.SendAsync(request, cancellationToken);
             }
             catch (OperationCanceledException oe)
             {
                 throw new CosmosOperationCanceledException(oe, diagnosticsContext);
->>>>>>> f232485e
-            }
-
-            requestEnricher?.Invoke(request);
-            return await this.SendAsync(request, cancellationToken);
+            }
         }
 
         internal static HttpMethod GetHttpMethod(
